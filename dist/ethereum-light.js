require=(function e(t,n,r){function s(o,u){if(!n[o]){if(!t[o]){var a=typeof require=="function"&&require;if(!u&&a)return a(o,!0);if(i)return i(o,!0);var f=new Error("Cannot find module '"+o+"'");throw f.code="MODULE_NOT_FOUND",f}var l=n[o]={exports:{}};t[o][0].call(l.exports,function(e){var n=t[o][1][e];return s(n?n:e)},l,l.exports,e,t,n,r)}return n[o].exports}var i=typeof require=="function"&&require;for(var o=0;o<r.length;o++)s(r[o]);return s})({1:[function(require,module,exports){
/*
    This file is part of ethereum.js.

    ethereum.js is free software: you can redistribute it and/or modify
    it under the terms of the GNU Lesser General Public License as published by
    the Free Software Foundation, either version 3 of the License, or
    (at your option) any later version.

    ethereum.js is distributed in the hope that it will be useful,
    but WITHOUT ANY WARRANTY; without even the implied warranty of
    MERCHANTABILITY or FITNESS FOR A PARTICULAR PURPOSE.  See the
    GNU Lesser General Public License for more details.

    You should have received a copy of the GNU Lesser General Public License
    along with ethereum.js.  If not, see <http://www.gnu.org/licenses/>.
*/
/** @file abi.js
 * @authors:
 *   Marek Kotewicz <marek@ethdev.com>
 *   Gav Wood <g@ethdev.com>
 * @date 2014
 */

var utils = require('../utils/utils');
var c = require('../utils/config');
var types = require('./types');
var f = require('./formatters');

/**
 * throw incorrect type error
 *
 * @method throwTypeError
 * @param {String} type
 * @throws incorrect type error
 */
var throwTypeError = function (type) {
    throw new Error('parser does not support type: ' + type);
};

/** This method should be called if we want to check if givent type is an array type
 *
 * @method isArrayType
 * @param {String} type name
 * @returns {Boolean} true if it is, otherwise false
 */
var isArrayType = function (type) {
    return type.slice(-2) === '[]';
};

/**
 * This method should be called to return dynamic type length in hex
 *
 * @method dynamicTypeBytes
 * @param {String} type
 * @param {String|Array} dynamic type
 * @return {String} length of dynamic type in hex or empty string if type is not dynamic
 */
var dynamicTypeBytes = function (type, value) {
    // TODO: decide what to do with array of strings
    if (isArrayType(type) || type === 'bytes')
        return f.formatInputInt(value.length);
    return "";
};

var inputTypes = types.inputTypes();

/**
 * Formats input params to bytes
 *
 * @method formatInput
 * @param {Array} abi inputs of method
 * @param {Array} params that will be formatted to bytes
 * @returns bytes representation of input params
 */
var formatInput = function (inputs, params) {
    var bytes = "";
    var toAppendConstant = "";
    var toAppendArrayContent = "";

    /// first we iterate in search for dynamic
    inputs.forEach(function (input, index) {
        bytes += dynamicTypeBytes(input.type, params[index]);
    });

    inputs.forEach(function (input, i) {
        /*jshint maxcomplexity:5 */
        var typeMatch = false;
        for (var j = 0; j < inputTypes.length && !typeMatch; j++) {
            typeMatch = inputTypes[j].type(inputs[i].type, params[i]);
        }
        if (!typeMatch) {
            throwTypeError(inputs[i].type);
        }

        var formatter = inputTypes[j - 1].format;

        if (isArrayType(inputs[i].type))
            toAppendArrayContent += params[i].reduce(function (acc, curr) {
                return acc + formatter(curr);
            }, "");
        else if (inputs[i].type === 'bytes')
            toAppendArrayContent += formatter(params[i]);
        else
            toAppendConstant += formatter(params[i]);
    });

    bytes += toAppendConstant + toAppendArrayContent;

    return bytes;
};

/**
 * This method should be called to predict the length of dynamic type
 *
 * @method dynamicBytesLength
 * @param {String} type
 * @returns {Number} length of dynamic type, 0 or multiplication of ETH_PADDING (32)
 */
var dynamicBytesLength = function (type) {
    if (isArrayType(type) || type === 'bytes')
        return c.ETH_PADDING * 2;
    return 0;
};

var outputTypes = types.outputTypes();

/** 
 * Formats output bytes back to param list
 *
 * @method formatOutput
 * @param {Array} abi outputs of method
 * @param {String} bytes represention of output
 * @returns {Array} output params
 */
var formatOutput = function (outs, output) {

    output = output.slice(2);
    var result = [];
    var padding = c.ETH_PADDING * 2;

    var dynamicPartLength = outs.reduce(function (acc, curr) {
        return acc + dynamicBytesLength(curr.type);
    }, 0);

    var dynamicPart = output.slice(0, dynamicPartLength);
    output = output.slice(dynamicPartLength);

    outs.forEach(function (out, i) {
        /*jshint maxcomplexity:6 */
        var typeMatch = false;
        for (var j = 0; j < outputTypes.length && !typeMatch; j++) {
            typeMatch = outputTypes[j].type(outs[i].type);
        }

        if (!typeMatch) {
            throwTypeError(outs[i].type);
        }

        var formatter = outputTypes[j - 1].format;
        if (isArrayType(outs[i].type)) {
            var size = f.formatOutputUInt(dynamicPart.slice(0, padding));
            dynamicPart = dynamicPart.slice(padding);
            var array = [];
            for (var k = 0; k < size; k++) {
                array.push(formatter(output.slice(0, padding)));
                output = output.slice(padding);
            }
            result.push(array);
        }
        else if (types.prefixedType('bytes')(outs[i].type)) {
            dynamicPart = dynamicPart.slice(padding);
            result.push(formatter(output.slice(0, padding)));
            output = output.slice(padding);
        } else {
            result.push(formatter(output.slice(0, padding)));
            output = output.slice(padding);
        }
    });

    return result;
};

/**
 * Should be called to create input parser for contract with given abi
 *
 * @method inputParser
 * @param {Array} contract abi
 * @returns {Object} input parser object for given json abi
 * TODO: refactor creating the parser, do not double logic from contract
 */
var inputParser = function (json) {
    var parser = {};
    json.forEach(function (method) {
        var displayName = utils.extractDisplayName(method.name);
        var typeName = utils.extractTypeName(method.name);

        var impl = function () {
            var params = Array.prototype.slice.call(arguments);
            return formatInput(method.inputs, params);
        };

        if (parser[displayName] === undefined) {
            parser[displayName] = impl;
        }

        parser[displayName][typeName] = impl;
    });

    return parser;
};

/**
 * Should be called to create output parser for contract with given abi
 *
 * @method outputParser
 * @param {Array} contract abi
 * @returns {Object} output parser for given json abi
 */
var outputParser = function (json) {
    var parser = {};
    json.forEach(function (method) {

        var displayName = utils.extractDisplayName(method.name);
        var typeName = utils.extractTypeName(method.name);

        var impl = function (output) {
            return formatOutput(method.outputs, output);
        };

        if (parser[displayName] === undefined) {
            parser[displayName] = impl;
        }

        parser[displayName][typeName] = impl;
    });

    return parser;
};

module.exports = {
    inputParser: inputParser,
    outputParser: outputParser,
    formatInput: formatInput,
    formatOutput: formatOutput
};

},{"../utils/config":5,"../utils/utils":6,"./formatters":2,"./types":3}],2:[function(require,module,exports){
/*
    This file is part of ethereum.js.

    ethereum.js is free software: you can redistribute it and/or modify
    it under the terms of the GNU Lesser General Public License as published by
    the Free Software Foundation, either version 3 of the License, or
    (at your option) any later version.

    ethereum.js is distributed in the hope that it will be useful,
    but WITHOUT ANY WARRANTY; without even the implied warranty of
    MERCHANTABILITY or FITNESS FOR A PARTICULAR PURPOSE.  See the
    GNU Lesser General Public License for more details.

    You should have received a copy of the GNU Lesser General Public License
    along with ethereum.js.  If not, see <http://www.gnu.org/licenses/>.
*/
/** @file formatters.js
 * @authors:
 *   Marek Kotewicz <marek@ethdev.com>
 * @date 2015
 */

var BigNumber = require('bignumber.js');
var utils = require('../utils/utils');
var c = require('../utils/config');

/**
 * Should be called to pad string to expected length
 *
 * @method padLeft
 * @param {String} string to be padded
 * @param {Number} characters that result string should have
 * @param {String} sign, by default 0
 * @returns {String} right aligned string
 */
var padLeft = function (string, chars, sign) {
    return new Array(chars - string.length + 1).join(sign ? sign : "0") + string;
};

/**
 * Formats input value to byte representation of int
 * If value is negative, return it's two's complement
 * If the value is floating point, round it down
 *
 * @method formatInputInt
 * @param {String|Number|BigNumber} value that needs to be formatted
 * @returns {String} right-aligned byte representation of int
 */
var formatInputInt = function (value) {
    var padding = c.ETH_PADDING * 2;
    BigNumber.config(c.ETH_BIGNUMBER_ROUNDING_MODE);
    return padLeft(utils.toTwosComplement(value).round().toString(16), padding);
};

/**
 * Formats input value to byte representation of string
 *
 * @method formatInputString
 * @param {String}
 * @returns {String} left-algined byte representation of string
 */
var formatInputString = function (value) {
    return utils.fromAscii(value, c.ETH_PADDING).substr(2);
};

/**
 * Formats input value to byte representation of bool
 *
 * @method formatInputBool
 * @param {Boolean}
 * @returns {String} right-aligned byte representation bool
 */
var formatInputBool = function (value) {
    return '000000000000000000000000000000000000000000000000000000000000000' + (value ?  '1' : '0');
};

/**
 * Formats input value to byte representation of real
 * Values are multiplied by 2^m and encoded as integers
 *
 * @method formatInputReal
 * @param {String|Number|BigNumber}
 * @returns {String} byte representation of real
 */
var formatInputReal = function (value) {
    return formatInputInt(new BigNumber(value).times(new BigNumber(2).pow(128))); 
};

/**
 * Check if input value is negative
 *
 * @method signedIsNegative
 * @param {String} value is hex format
 * @returns {Boolean} true if it is negative, otherwise false
 */
var signedIsNegative = function (value) {
    return (new BigNumber(value.substr(0, 1), 16).toString(2).substr(0, 1)) === '1';
};

/**
 * Formats right-aligned output bytes to int
 *
 * @method formatOutputInt
 * @param {String} bytes
 * @returns {BigNumber} right-aligned output bytes formatted to big number
 */
var formatOutputInt = function (value) {

    value = value || "0";

    // check if it's negative number
    // it it is, return two's complement
    if (signedIsNegative(value)) {
        return new BigNumber(value, 16).minus(new BigNumber('ffffffffffffffffffffffffffffffffffffffffffffffffffffffffffffffff', 16)).minus(1);
    }
    return new BigNumber(value, 16);
};

/**
 * Formats right-aligned output bytes to uint
 *
 * @method formatOutputUInt
 * @param {String} bytes
 * @returns {BigNumeber} right-aligned output bytes formatted to uint
 */
var formatOutputUInt = function (value) {
    value = value || "0";
    return new BigNumber(value, 16);
};

/**
 * Formats right-aligned output bytes to real
 *
 * @method formatOutputReal
 * @param {String}
 * @returns {BigNumber} input bytes formatted to real
 */
var formatOutputReal = function (value) {
    return formatOutputInt(value).dividedBy(new BigNumber(2).pow(128)); 
};

/**
 * Formats right-aligned output bytes to ureal
 *
 * @method formatOutputUReal
 * @param {String}
 * @returns {BigNumber} input bytes formatted to ureal
 */
var formatOutputUReal = function (value) {
    return formatOutputUInt(value).dividedBy(new BigNumber(2).pow(128)); 
};

/**
 * Should be used to format output hash
 *
 * @method formatOutputHash
 * @param {String}
 * @returns {String} right-aligned output bytes formatted to hex
 */
var formatOutputHash = function (value) {
    return "0x" + value;
};

/**
 * Should be used to format output bool
 *
 * @method formatOutputBool
 * @param {String}
 * @returns {Boolean} right-aligned input bytes formatted to bool
 */
var formatOutputBool = function (value) {
    return value === '0000000000000000000000000000000000000000000000000000000000000001' ? true : false;
};

/**
 * Should be used to format output string
 *
 * @method formatOutputString
 * @param {Sttring} left-aligned hex representation of string
 * @returns {String} ascii string
 */
var formatOutputString = function (value) {
    return utils.toAscii(value);
};

/**
 * Should be used to format output address
 *
 * @method formatOutputAddress
 * @param {String} right-aligned input bytes
 * @returns {String} address
 */
var formatOutputAddress = function (value) {
    return "0x" + value.slice(value.length - 40, value.length);
};

module.exports = {
    formatInputInt: formatInputInt,
    formatInputString: formatInputString,
    formatInputBool: formatInputBool,
    formatInputReal: formatInputReal,
    formatOutputInt: formatOutputInt,
    formatOutputUInt: formatOutputUInt,
    formatOutputReal: formatOutputReal,
    formatOutputUReal: formatOutputUReal,
    formatOutputHash: formatOutputHash,
    formatOutputBool: formatOutputBool,
    formatOutputString: formatOutputString,
    formatOutputAddress: formatOutputAddress
};


},{"../utils/config":5,"../utils/utils":6,"bignumber.js":"bignumber.js"}],3:[function(require,module,exports){
/*
    This file is part of ethereum.js.

    ethereum.js is free software: you can redistribute it and/or modify
    it under the terms of the GNU Lesser General Public License as published by
    the Free Software Foundation, either version 3 of the License, or
    (at your option) any later version.

    ethereum.js is distributed in the hope that it will be useful,
    but WITHOUT ANY WARRANTY; without even the implied warranty of
    MERCHANTABILITY or FITNESS FOR A PARTICULAR PURPOSE.  See the
    GNU Lesser General Public License for more details.

    You should have received a copy of the GNU Lesser General Public License
    along with ethereum.js.  If not, see <http://www.gnu.org/licenses/>.
*/
/** @file types.js
 * @authors:
 *   Marek Kotewicz <marek@ethdev.com>
 * @date 2015
 */

var f = require('./formatters');

/// @param expected type prefix (string)
/// @returns function which checks if type has matching prefix. if yes, returns true, otherwise false
var prefixedType = function (prefix) {
    return function (type) {
        return type.indexOf(prefix) === 0;
    };
};

/// @param expected type name (string)
/// @returns function which checks if type is matching expected one. if yes, returns true, otherwise false
var namedType = function (name) {
    return function (type) {
        return name === type;
    };
};

/// Setups input formatters for solidity types
/// @returns an array of input formatters 
var inputTypes = function () {
    
    return [
        { type: prefixedType('uint'), format: f.formatInputInt },
        { type: prefixedType('int'), format: f.formatInputInt },
        { type: prefixedType('bytes'), format: f.formatInputString }, 
        { type: prefixedType('real'), format: f.formatInputReal },
        { type: prefixedType('ureal'), format: f.formatInputReal },
        { type: namedType('address'), format: f.formatInputInt },
        { type: namedType('bool'), format: f.formatInputBool }
    ];
};

/// Setups output formaters for solidity types
/// @returns an array of output formatters
var outputTypes = function () {

    return [
        { type: prefixedType('uint'), format: f.formatOutputUInt },
        { type: prefixedType('int'), format: f.formatOutputInt },
        { type: prefixedType('bytes'), format: f.formatOutputString },
        { type: prefixedType('real'), format: f.formatOutputReal },
        { type: prefixedType('ureal'), format: f.formatOutputUReal },
        { type: namedType('address'), format: f.formatOutputAddress },
        { type: namedType('bool'), format: f.formatOutputBool }
    ];
};

module.exports = {
    prefixedType: prefixedType,
    namedType: namedType,
    inputTypes: inputTypes,
    outputTypes: outputTypes
};


},{"./formatters":2}],4:[function(require,module,exports){
'use strict';

// go env doesn't have and need XMLHttpRequest
if (typeof XMLHttpRequest === 'undefined') {
    exports.XMLHttpRequest = {};
} else {
    exports.XMLHttpRequest = XMLHttpRequest; // jshint ignore:line
}


},{}],5:[function(require,module,exports){
/*
    This file is part of ethereum.js.

    ethereum.js is free software: you can redistribute it and/or modify
    it under the terms of the GNU Lesser General Public License as published by
    the Free Software Foundation, either version 3 of the License, or
    (at your option) any later version.

    ethereum.js is distributed in the hope that it will be useful,
    but WITHOUT ANY WARRANTY; without even the implied warranty of
    MERCHANTABILITY or FITNESS FOR A PARTICULAR PURPOSE.  See the
    GNU Lesser General Public License for more details.

    You should have received a copy of the GNU Lesser General Public License
    along with ethereum.js.  If not, see <http://www.gnu.org/licenses/>.
*/
/** @file config.js
 * @authors:
 *   Marek Kotewicz <marek@ethdev.com>
 * @date 2015
 */

/**
 * Utils
 * 
 * @module utils
 */

/**
 * Utility functions
 * 
 * @class [utils] config
 * @constructor
 */

/// required to define ETH_BIGNUMBER_ROUNDING_MODE
var BigNumber = require('bignumber.js');

var ETH_UNITS = [ 
    'wei', 
    'Kwei', 
    'Mwei', 
    'Gwei', 
    'szabo', 
    'finney', 
    'ether', 
    'grand', 
    'Mether', 
    'Gether', 
    'Tether', 
    'Pether', 
    'Eether', 
    'Zether', 
    'Yether', 
    'Nether', 
    'Dether', 
    'Vether', 
    'Uether' 
];

module.exports = {
    ETH_PADDING: 32,
    ETH_SIGNATURE_LENGTH: 4,
    ETH_UNITS: ETH_UNITS,
    ETH_BIGNUMBER_ROUNDING_MODE: { ROUNDING_MODE: BigNumber.ROUND_DOWN },
    ETH_POLLING_TIMEOUT: 1000,
    ETH_DEFAULTBLOCK: 'latest'
};


},{"bignumber.js":"bignumber.js"}],6:[function(require,module,exports){
/*
    This file is part of ethereum.js.

    ethereum.js is free software: you can redistribute it and/or modify
    it under the terms of the GNU Lesser General Public License as published by
    the Free Software Foundation, either version 3 of the License, or
    (at your option) any later version.

    ethereum.js is distributed in the hope that it will be useful,
    but WITHOUT ANY WARRANTY; without even the implied warranty of
    MERCHANTABILITY or FITNESS FOR A PARTICULAR PURPOSE.  See the
    GNU Lesser General Public License for more details.

    You should have received a copy of the GNU Lesser General Public License
    along with ethereum.js.  If not, see <http://www.gnu.org/licenses/>.
*/
/** @file utils.js
 * @authors:
 *   Marek Kotewicz <marek@ethdev.com>
 * @date 2015
 */

/**
 * Utils
 * 
 * @module utils
 */

/**
 * Utility functions
 * 
 * @class [utils] utils
 * @constructor
 */

var BigNumber = require('bignumber.js');

var unitMap = {
    'wei':      '1',
    'kwei':     '1000',
    'ada':      '1000',
    'mwei':     '1000000',
    'babbage':  '1000000',
    'gwei':     '1000000000',
    'shannon':  '1000000000',
    'szabo':    '1000000000000',
    'finney':   '1000000000000000',
    'ether':    '1000000000000000000',
    'kether':   '1000000000000000000000',
    'grand':    '1000000000000000000000',
    'einstein': '1000000000000000000000',
    'mether':   '1000000000000000000000000',
    'gether':   '1000000000000000000000000000',
    'tether':   '1000000000000000000000000000000'
};


/** Finds first index of array element matching pattern
 *
 * @method findIndex
 * @param {Array}
 * @param {Function} pattern
 * @returns {Number} index of element
 */
var findIndex = function (array, callback) {
    var end = false;
    var i = 0;
    for (; i < array.length && !end; i++) {
        end = callback(array[i]);
    }
    return end ? i - 1 : -1;
};

/** 
 * Should be called to get sting from it's hex representation
 *
 * @method toAscii
 * @param {String} string in hex
 * @returns {String} ascii string representation of hex value
 */
var toAscii = function(hex) {
// Find termination
    var str = "";
    var i = 0, l = hex.length;
    if (hex.substring(0, 2) === '0x') {
        i = 2;
    }
    for (; i < l; i+=2) {
        var code = parseInt(hex.substr(i, 2), 16);
        if (code === 0) {
            break;
        }

        str += String.fromCharCode(code);
    }

    return str;
};
    
/**
 * Shold be called to get hex representation (prefixed by 0x) of ascii string 
 *
 * @method fromAscii
 * @param {String} string
 * @returns {String} hex representation of input string
 */
var toHexNative = function(str) {
    var hex = "";
    for(var i = 0; i < str.length; i++) {
        var n = str.charCodeAt(i).toString(16);
        hex += n.length < 2 ? '0' + n : n;
    }

    return hex;
};

/**
 * Shold be called to get hex representation (prefixed by 0x) of ascii string 
 *
 * @method fromAscii
 * @param {String} string
 * @param {Number} optional padding
 * @returns {String} hex representation of input string
 */
var fromAscii = function(str, pad) {
    pad = pad === undefined ? 0 : pad;
    var hex = toHexNative(str);
    while (hex.length < pad*2)
        hex += "00";
    return "0x" + hex;
};

/**
 * Should be called to get display name of contract function
 * 
 * @method extractDisplayName
 * @param {String} name of function/event
 * @returns {String} display name for function/event eg. multiply(uint256) -> multiply
 */
var extractDisplayName = function (name) {
    var length = name.indexOf('('); 
    return length !== -1 ? name.substr(0, length) : name;
};

/// @returns overloaded part of function/event name
var extractTypeName = function (name) {
    /// TODO: make it invulnerable
    var length = name.indexOf('(');
    return length !== -1 ? name.substr(length + 1, name.length - 1 - (length + 1)).replace(' ', '') : "";
};

/**
 * Filters all functions from input abi
 *
 * @method filterFunctions
 * @param {Array} abi
 * @returns {Array} abi array with filtered objects of type 'function'
 */
var filterFunctions = function (json) {
    return json.filter(function (current) {
        return current.type === 'function'; 
    }); 
};

/**
 * Filters all events from input abi
 *
 * @method filterEvents
 * @param {Array} abi
 * @returns {Array} abi array with filtered objects of type 'event'
 */
var filterEvents = function (json) {
    return json.filter(function (current) {
        return current.type === 'event';
    });
};

/**
 * Converts value to it's decimal representation in string
 *
 * @method toDecimal
 * @param {String|Number|BigNumber}
 * @return {String}
 */
var toDecimal = function (value) {
    return toBigNumber(value).toNumber();
};

/**
 * Converts value to it's hex representation
 *
 * @method fromDecimal
 * @param {String|Number|BigNumber}
 * @return {String}
 */
var fromDecimal = function (value) {
    var number = toBigNumber(value);
    var result = number.toString(16);

    return number.lessThan(0) ? '-0x' + result.substr(1) : '0x' + result;
};

/**
 * Auto converts any given value into it's hex representation.
 *
 * And even stringifys objects before.
 *
 * @method toHex
 * @param {String|Number|BigNumber|Object}
 * @return {String}
 */
var toHex = function (val) {
    /*jshint maxcomplexity:7 */

    if (isBoolean(val))
        return fromDecimal(+val);

    if (isBigNumber(val))
        return fromDecimal(val);

    if (isObject(val))
        return fromAscii(JSON.stringify(val));

    // if its a negative number, pass it through fromDecimal
    if (isString(val)) {
        if (val.indexOf('-0x') === 0)
           return fromDecimal(val);
        else if (!isFinite(val))
            return fromAscii(val);
    }

    return fromDecimal(val);
};

/**
 * Returns value of unit in Wei
 *
 * @method getValueOfUnit
 * @param {String} unit the unit to convert to, default ether
 * @returns {BigNumber} value of the unit (in Wei)
 * @throws error if the unit is not correct:w
 */
var getValueOfUnit = function (unit) {
    unit = unit ? unit.toLowerCase() : 'ether';
    var unitValue = unitMap[unit];
    if (unitValue === undefined) {
        throw new Error('This unit doesn\'t exists, please use the one of the following units' + JSON.stringify(unitMap, null, 2));
    }
    return new BigNumber(unitValue, 10);
};

/**
 * Takes a number of wei and converts it to any other ether unit.
 *
 * Possible units are:
 * - kwei/ada
 * - mwei/babbage
 * - gwei/shannon
 * - szabo
 * - finney
 * - ether
 * - kether/grand/einstein
 * - mether
 * - gether
 * - tether
 *
 * @method fromWei
 * @param {Number|String} number can be a number, number string or a HEX of a decimal
 * @param {String} unit the unit to convert to, default ether
 * @return {String|Object} When given a BigNumber object it returns one as well, otherwise a number
*/
var fromWei = function(number, unit) {
    var returnValue = toBigNumber(number).dividedBy(getValueOfUnit(unit));

    return isBigNumber(number) ? returnValue : returnValue.toString(10); 
};

/**
 * Takes a number of a unit and converts it to wei.
 *
 * Possible units are:
 * - kwei/ada
 * - mwei/babbage
 * - gwei/shannon
 * - szabo
 * - finney
 * - ether
 * - kether/grand/einstein
 * - mether
 * - gether
 * - tether
 *
 * @method toWei
 * @param {Number|String|BigNumber} number can be a number, number string or a HEX of a decimal
 * @param {String} unit the unit to convert from, default ether
 * @return {String|Object} When given a BigNumber object it returns one as well, otherwise a number
*/
var toWei = function(number, unit) {
    var returnValue = toBigNumber(number).times(getValueOfUnit(unit));

    return isBigNumber(number) ? returnValue : returnValue.toString(10); 
};

/**
 * Takes an input and transforms it into an bignumber
 *
 * @method toBigNumber
 * @param {Number|String|BigNumber} a number, string, HEX string or BigNumber
 * @return {BigNumber} BigNumber
*/
var toBigNumber = function(number) {
    /*jshint maxcomplexity:5 */
    number = number || 0;
    if (isBigNumber(number))
        return number;

    if (isString(number) && (number.indexOf('0x') === 0 || number.indexOf('-0x') === 0)) {
        return new BigNumber(number.replace('0x',''), 16);
    }
   
    return new BigNumber(number.toString(10), 10);
};

/**
 * Takes and input transforms it into bignumber and if it is negative value, into two's complement
 *
 * @method toTwosComplement
 * @param {Number|String|BigNumber}
 * @return {BigNumber}
 */
var toTwosComplement = function (number) {
    var bigNumber = toBigNumber(number);
    if (bigNumber.lessThan(0)) {
        return new BigNumber("ffffffffffffffffffffffffffffffffffffffffffffffffffffffffffffffff", 16).plus(bigNumber).plus(1);
    }
    return bigNumber;
};

/**
 * Checks if the given string has proper length
 *
 * @method isAddress
 * @param {String} address the given HEX adress
 * @return {Boolean}
*/
var isAddress = function(address) {
    if (!isString(address)) {
        return false;
    }

    return ((address.indexOf('0x') === 0 && address.length === 42) ||
            (address.indexOf('0x') === -1 && address.length === 40));
};

/**
 * Returns true if object is BigNumber, otherwise false
 *
 * @method isBigNumber
 * @param {Object}
 * @return {Boolean} 
 */
var isBigNumber = function (object) {
    return object instanceof BigNumber ||
        (object && object.constructor && object.constructor.name === 'BigNumber');
};

/**
 * Returns true if object is string, otherwise false
 * 
 * @method isString
 * @param {Object}
 * @return {Boolean}
 */
var isString = function (object) {
    return typeof object === 'string' ||
        (object && object.constructor && object.constructor.name === 'String');
};

/**
 * Returns true if object is function, otherwise false
 *
 * @method isFunction
 * @param {Object}
 * @return {Boolean}
 */
var isFunction = function (object) {
    return typeof object === 'function';
};

/**
 * Returns true if object is Objet, otherwise false
 *
 * @method isObject
 * @param {Object}
 * @return {Boolean}
 */
var isObject = function (object) {
    return typeof object === 'object';
};

/**
 * Returns true if object is boolean, otherwise false
 *
 * @method isBoolean
 * @param {Object}
 * @return {Boolean}
 */
var isBoolean = function (object) {
    return typeof object === 'boolean';
};

/**
 * Returns true if object is array, otherwise false
 *
 * @method isArray
 * @param {Object}
 * @return {Boolean}
 */
var isArray = function (object) {
    return object instanceof Array; 
};

/**
 * Returns true if given string is valid json object
 * 
 * @method isJson
 * @param {String}
 * @return {Boolean}
 */
var isJson = function (str) {
    try {
        return !!JSON.parse(str);
    } catch (e) {
        return false;
    }
};

module.exports = {
    findIndex: findIndex,
    toHex: toHex,
    toDecimal: toDecimal,
    fromDecimal: fromDecimal,
    toAscii: toAscii,
    fromAscii: fromAscii,
    extractDisplayName: extractDisplayName,
    extractTypeName: extractTypeName,
    filterFunctions: filterFunctions,
    filterEvents: filterEvents,
    toWei: toWei,
    fromWei: fromWei,
    toBigNumber: toBigNumber,
    toTwosComplement: toTwosComplement,
    isBigNumber: isBigNumber,
    isAddress: isAddress,
    isFunction: isFunction,
    isString: isString,
    isObject: isObject,
    isBoolean: isBoolean,
    isArray: isArray,
    isJson: isJson
};


},{"bignumber.js":"bignumber.js"}],7:[function(require,module,exports){
module.exports={
    "version": "0.1.3"
}
},{}],8:[function(require,module,exports){
/*
    This file is part of ethereum.js.

    ethereum.js is free software: you can redistribute it and/or modify
    it under the terms of the GNU Lesser General Public License as published by
    the Free Software Foundation, either version 3 of the License, or
    (at your option) any later version.

    ethereum.js is distributed in the hope that it will be useful,
    but WITHOUT ANY WARRANTY; without even the implied warranty of
    MERCHANTABILITY or FITNESS FOR A PARTICULAR PURPOSE.  See the
    GNU Lesser General Public License for more details.

    You should have received a copy of the GNU Lesser General Public License
    along with ethereum.js.  If not, see <http://www.gnu.org/licenses/>.
*/
/** @file web3.js
 * @authors:
 *   Jeffrey Wilcke <jeff@ethdev.com>
 *   Marek Kotewicz <marek@ethdev.com>
 *   Marian Oancea <marian@ethdev.com>
 *   Fabian Vogelsteller <fabian@ethdev.com>
 *   Gav Wood <g@ethdev.com>
 * @date 2014
 */

var version = require('./version.json');
var net = require('./web3/net');
var eth = require('./web3/eth');
var db = require('./web3/db');
var shh = require('./web3/shh');
var watches = require('./web3/watches');
var filter = require('./web3/filter');
var utils = require('./utils/utils');
var formatters = require('./web3/formatters');
<<<<<<< HEAD
var RequestManager = require('./web3/requestmanager');
=======
var requestManager = require('./web3/requestmanager');
>>>>>>> 1a84015b
var c = require('./utils/config');
var Method = require('./web3/method');
var Property = require('./web3/property');

/// @returns an array of objects describing web3 api methods
var web3Methods = function () {
    var sha3 = new Method({
        name: 'sha3',
        call: 'web3_sha3',
        params: 1
    });

    return [sha3];
};

var web3Properties = [
    new Property({
        name: 'version.client',
        getter: 'web3_clientVersion'
    }),
    new Property({
        name: 'version.network',
        getter: 'net_version'
    })
];

/// creates methods in a given object based on method description on input
/// setups api calls for these methods
var setupMethods = function (obj, methods) {
    methods.forEach(function (method) {
        var func = function () {
            var args = Array.prototype.slice.call(arguments);
            var call = method.getCall(args); 
            var callback = method.extractCallback(args);
            var params = method.formatInput(args);
            method.validateArgs(params);
            
            var payload = {
                method: call,
                params: params
            };

            if (callback && web3.manager.sendAsync) {
                return web3.manager.sendAsync(payload, function (err, result) {
                    callback(null, method.formatOutput(result));
                });
            }

            return method.formatOutput(web3.manager.send(payload));
        };
        method.attachToObject(obj, func);
    });
};

/// creates properties in a given object based on properties description on input
/// setups api calls for these properties
var setupProperties = function (obj, properties) {
    properties.forEach(function (property) {
        var proto = {};

        proto.get = function () {
            return property.formatOutput(web3.manager.send({
                method: property.getter
            }));
        };

        if (property.setter) {
            proto.set = function (val) {
                return web3.manager.send({
                    method: property.setter,
                    params: [property.formatInput(val)]
                });
            };
        }

        property.attachToObject(obj, proto);
    });
};

/*jshint maxparams:4 */
var startPolling = function (method, id, callback, uninstall) {
    web3.manager.startPolling({
        method: method, 
        params: [id]
    }, id,  callback, uninstall); 
};
/*jshint maxparams:3 */

var stopPolling = function (id) {
    web3.manager.stopPolling(id);
};

var ethWatch = {
    startPolling: startPolling.bind(null, 'eth_getFilterChanges'), 
    stopPolling: stopPolling
};

var shhWatch = {
    startPolling: startPolling.bind(null, 'shh_getFilterChanges'), 
    stopPolling: stopPolling
};

/// setups web3 object, and it's in-browser executed methods
var web3 = {

    version: {
        api: version.version
    },

    manager: new RequestManager(),
    providers: {},

    setProvider: function (provider) {
        web3.manager.setProvider(provider);
    },
    
    /// Should be called to reset state of web3 object
    /// Resets everything except manager
    reset: function () {
        web3.manager.reset(); 
    },

    /// @returns hex string of the input
    toHex: utils.toHex,

    /// @returns ascii string representation of hex value prefixed with 0x
    toAscii: utils.toAscii,

    /// @returns hex representation (prefixed by 0x) of ascii string
    fromAscii: utils.fromAscii,

    /// @returns decimal representaton of hex value prefixed by 0x
    toDecimal: utils.toDecimal,

    /// @returns hex representation (prefixed by 0x) of decimal value
    fromDecimal: utils.fromDecimal,

    /// @returns a BigNumber object
    toBigNumber: utils.toBigNumber,

    toWei: utils.toWei,
    fromWei: utils.fromWei,
    isAddress: utils.isAddress,

    // provide network information
    net: {
        // peerCount: 
    },


    /// eth object prototype
    eth: {
        // DEPRECATED
        contractFromAbi: function (abi) {
            console.warn('Initiating a contract like this is deprecated please use var MyContract = eth.contract(abi); new MyContract(address); instead.');

            return function(addr) {
                // Default to address of Config. TODO: rremove prior to genesis.
                addr = addr || '0xc6d9d2cd449a754c494264e1809c50e34d64562b';
                var ret = web3.eth.contract(addr, abi);
                ret.address = addr;
                return ret;
            };
        },

        /// @param filter may be a string, object or event
        /// @param eventParams is optional, this is an object with optional event eventParams params
        /// @param options is optional, this is an object with optional event options ('max'...)
        /*jshint maxparams:4 */
        filter: function (fil, eventParams, options) {

            // if its event, treat it differently
            if (fil._isEvent)
                return fil(eventParams, options);

            return filter(fil, ethWatch, formatters.outputLogFormatter);
        },
        // DEPRECATED
        watch: function (fil, eventParams, options) {
            console.warn('eth.watch() is deprecated please use eth.filter() instead.');
            return this.filter(fil, eventParams, options);
        }
        /*jshint maxparams:3 */
    },

    /// db object prototype
    db: {},

    /// shh object prototype
    shh: {
        /// @param filter may be a string, object or event
        filter: function (fil) {
            return filter(fil, shhWatch, formatters.outputPostFormatter);
        },
        // DEPRECATED
        watch: function (fil) {
            console.warn('shh.watch() is deprecated please use shh.filter() instead.');
            return this.filter(fil);
        }
    }
};


// ADD defaultblock
Object.defineProperty(web3.eth, 'defaultBlock', {
    get: function () {
        return c.ETH_DEFAULTBLOCK;
    },
    set: function (val) {
        c.ETH_DEFAULTBLOCK = val;
        return c.ETH_DEFAULTBLOCK;
    }
});


/// setups all api methods
setupMethods(web3, web3Methods());
setupProperties(web3, web3Properties);
setupMethods(web3.net, net.methods);
setupProperties(web3.net, net.properties);
setupMethods(web3.eth, eth.methods);
setupProperties(web3.eth, eth.properties);
setupMethods(web3.db, db.methods);
setupMethods(web3.shh, shh.methods);
setupMethods(ethWatch, watches.eth());
setupMethods(shhWatch, watches.shh());

module.exports = web3;


<<<<<<< HEAD
},{"./utils/config":5,"./utils/utils":6,"./version.json":7,"./web3/db":10,"./web3/eth":12,"./web3/filter":14,"./web3/formatters":15,"./web3/method":18,"./web3/net":19,"./web3/property":20,"./web3/requestmanager":22,"./web3/shh":23,"./web3/watches":25}],9:[function(require,module,exports){
=======
},{"./utils/config":5,"./utils/utils":6,"./version.json":7,"./web3/db":10,"./web3/eth":11,"./web3/filter":13,"./web3/formatters":14,"./web3/net":17,"./web3/requestmanager":19,"./web3/shh":20,"./web3/watches":22}],9:[function(require,module,exports){
>>>>>>> 1a84015b
/*
    This file is part of ethereum.js.

    ethereum.js is free software: you can redistribute it and/or modify
    it under the terms of the GNU Lesser General Public License as published by
    the Free Software Foundation, either version 3 of the License, or
    (at your option) any later version.

    ethereum.js is distributed in the hope that it will be useful,
    but WITHOUT ANY WARRANTY; without even the implied warranty of
    MERCHANTABILITY or FITNESS FOR A PARTICULAR PURPOSE.  See the
    GNU Lesser General Public License for more details.

    You should have received a copy of the GNU Lesser General Public License
    along with ethereum.js.  If not, see <http://www.gnu.org/licenses/>.
*/
/** @file contract.js
 * @authors:
 *   Marek Kotewicz <marek@ethdev.com>
 * @date 2014
 */

var web3 = require('../web3'); 
var abi = require('../solidity/abi');
var utils = require('../utils/utils');
var eventImpl = require('./event');
var signature = require('./signature');

var addFunctionRelatedPropertiesToContract = function (contract) {
    
    contract.call = function (options) {
        contract._isTransaction = false;
        contract._options = options;
        return contract;
    };


    contract.sendTransaction = function (options) {
        contract._isTransaction = true;
        contract._options = options;
        return contract;
    };
    // DEPRECATED
    contract.transact = function (options) {

        console.warn('myContract.transact() is deprecated please use myContract.sendTransaction() instead.');

        return contract.sendTransaction(options);
    };

    contract._options = {};
    ['gas', 'gasPrice', 'value', 'from'].forEach(function(p) {
        contract[p] = function (v) {
            contract._options[p] = v;
            return contract;
        };
    });

};

var addFunctionsToContract = function (contract, desc, address) {
    var inputParser = abi.inputParser(desc);
    var outputParser = abi.outputParser(desc);

    // create contract functions
    utils.filterFunctions(desc).forEach(function (method) {

        var displayName = utils.extractDisplayName(method.name);
        var typeName = utils.extractTypeName(method.name);

        var impl = function () {
            /*jshint maxcomplexity:7 */
            var params = Array.prototype.slice.call(arguments);
            var sign = signature.functionSignatureFromAscii(method.name);
            var parsed = inputParser[displayName][typeName].apply(null, params);

            var options = contract._options || {};
            options.to = address;
            options.data = sign + parsed;
            
            var isTransaction = contract._isTransaction === true || (contract._isTransaction !== false && !method.constant);
            var collapse = options.collapse !== false;
            
            // reset
            contract._options = {};
            contract._isTransaction = null;

            if (isTransaction) {
                
                // transactions do not have any output, cause we do not know, when they will be processed
                web3.eth.sendTransaction(options);
                return;
            }
            
            var output = web3.eth.call(options);
            var ret = outputParser[displayName][typeName](output);
            if (collapse)
            {
                if (ret.length === 1)
                    ret = ret[0];
                else if (ret.length === 0)
                    ret = null;
            }
            return ret;
        };

        if (contract[displayName] === undefined) {
            contract[displayName] = impl;
        }

        contract[displayName][typeName] = impl;
    });
};

var addEventRelatedPropertiesToContract = function (contract, desc, address) {
    contract.address = address;
    contract._onWatchEventResult = function (data) {
        var matchingEvent = event.getMatchingEvent(utils.filterEvents(desc));
        var parser = eventImpl.outputParser(matchingEvent);
        return parser(data);
    };
    
    Object.defineProperty(contract, 'topics', {
        get: function() {
            return utils.filterEvents(desc).map(function (e) {
                return signature.eventSignatureFromAscii(e.name);
            });
        }
    });

};

var addEventsToContract = function (contract, desc, address) {
    // create contract events
    utils.filterEvents(desc).forEach(function (e) {

        var impl = function () {
            var params = Array.prototype.slice.call(arguments);
            var sign = signature.eventSignatureFromAscii(e.name);
            var event = eventImpl.inputParser(address, sign, e);
            var o = event.apply(null, params);
            var outputFormatter = function (data) {
                var parser = eventImpl.outputParser(e);
                return parser(data);
            };
            return web3.eth.filter(o, undefined, undefined, outputFormatter);
        };
        
        // this property should be used by eth.filter to check if object is an event
        impl._isEvent = true;

        var displayName = utils.extractDisplayName(e.name);
        var typeName = utils.extractTypeName(e.name);

        if (contract[displayName] === undefined) {
            contract[displayName] = impl;
        }

        contract[displayName][typeName] = impl;

    });
};


/**
 * This method should be called when we want to call / transact some solidity method from javascript
 * it returns an object which has same methods available as solidity contract description
 * usage example: 
 *
 * var abi = [{
 *      name: 'myMethod',
 *      inputs: [{ name: 'a', type: 'string' }],
 *      outputs: [{name: 'd', type: 'string' }]
 * }];  // contract abi
 *
 * var MyContract = web3.eth.contract(abi); // creation of contract prototype
 *
 * var contractInstance = new MyContract('0x0123123121');
 *
 * contractInstance.myMethod('this is test string param for call'); // myMethod call (implicit, default)
 * contractInstance.call().myMethod('this is test string param for call'); // myMethod call (explicit)
 * contractInstance.sendTransaction().myMethod('this is test string param for transact'); // myMethod sendTransaction
 *
 * @param abi - abi json description of the contract, which is being created
 * @returns contract object
 */
var contract = function (abi) {

    // return prototype
    if(abi instanceof Array && arguments.length === 1) {
        return Contract.bind(null, abi);

    // deprecated: auto initiate contract
    } else {

        console.warn('Initiating a contract like this is deprecated please use var MyContract = eth.contract(abi); new MyContract(address); instead.');

        return new Contract(arguments[1], arguments[0]);
    }

};

function Contract(abi, address) {

    // workaround for invalid assumption that method.name is the full anonymous prototype of the method.
    // it's not. it's just the name. the rest of the code assumes it's actually the anonymous
    // prototype, so we make it so as a workaround.
    // TODO: we may not want to modify input params, maybe use copy instead?
    abi.forEach(function (method) {
        if (method.name.indexOf('(') === -1) {
            var displayName = method.name;
            var typeName = method.inputs.map(function(i){return i.type; }).join();
            method.name = displayName + '(' + typeName + ')';
        }
    });

    var result = {};
    addFunctionRelatedPropertiesToContract(result);
    addFunctionsToContract(result, abi, address);
    addEventRelatedPropertiesToContract(result, abi, address);
    addEventsToContract(result, abi, address);

    return result;
}

module.exports = contract;


},{"../solidity/abi":1,"../utils/utils":6,"../web3":8,"./event":13,"./signature":24}],10:[function(require,module,exports){
/*
    This file is part of ethereum.js.

    ethereum.js is free software: you can redistribute it and/or modify
    it under the terms of the GNU Lesser General Public License as published by
    the Free Software Foundation, either version 3 of the License, or
    (at your option) any later version.

    ethereum.js is distributed in the hope that it will be useful,
    but WITHOUT ANY WARRANTY; without even the implied warranty of
    MERCHANTABILITY or FITNESS FOR A PARTICULAR PURPOSE.  See the
    GNU Lesser General Public License for more details.

    You should have received a copy of the GNU Lesser General Public License
    along with ethereum.js.  If not, see <http://www.gnu.org/licenses/>.
*/
/** @file db.js
 * @authors:
 *   Marek Kotewicz <marek@ethdev.com>
 * @date 2015
 */

var Method = require('./method');

var putString = new Method({
    name: 'putString',
    call: 'db_putString',
    params: 3
});


var getString = new Method({
    name: 'getString',
    call: 'db_getString',
    params: 2
});

var putHex = new Method({
    name: 'putHex',
    call: 'db_putHex',
    params: 3
});

var getHex = new Method({
    name: 'getHex',
    call: 'db_getHex',
    params: 2
});

var methods = [
    putString, getString, putHex, getHex
];

module.exports = {
    methods: methods
};

},{"./method":18}],11:[function(require,module,exports){
/*
    This file is part of ethereum.js.

    ethereum.js is free software: you can redistribute it and/or modify
    it under the terms of the GNU Lesser General Public License as published by
    the Free Software Foundation, either version 3 of the License, or
    (at your option) any later version.

    ethereum.js is distributed in the hope that it will be useful,
    but WITHOUT ANY WARRANTY; without even the implied warranty of
    MERCHANTABILITY or FITNESS FOR A PARTICULAR PURPOSE.  See the
    GNU Lesser General Public License for more details.

    You should have received a copy of the GNU Lesser General Public License
    along with ethereum.js.  If not, see <http://www.gnu.org/licenses/>.
*/
/** 
 * @file errors.js
 * @author Marek Kotewicz <marek@ethdev.com>
 * @date 2015
 */

var utils = require('../utils/utils');

module.exports = {
    InvalidNumberOfParams: new Error('Invalid number of input parameters'),
    InvalidProvider: new Error('Providor not set or invalid'),
    InvalidResponse: function(result){
        var message = 'Invalid JSON RPC response';

        if(utils.isObject(result) && result.error && result.error.message) {
            message = result.error.message;
        }

        return new Error(message);
    }
};


},{"../utils/utils":6}],12:[function(require,module,exports){
/*
    This file is part of ethereum.js.

    ethereum.js is free software: you can redistribute it and/or modify
    it under the terms of the GNU Lesser General Public License as published by
    the Free Software Foundation, either version 3 of the License, or
    (at your option) any later version.

    ethereum.js is distributed in the hope that it will be useful,
    but WITHOUT ANY WARRANTY; without even the implied warranty of
    MERCHANTABILITY or FITNESS FOR A PARTICULAR PURPOSE.  See the
    GNU Lesser General Public License for more details.

    You should have received a copy of the GNU Lesser General Public License
    along with ethereum.js.  If not, see <http://www.gnu.org/licenses/>.
*/
/**
 * @file eth.js
 * @author Marek Kotewicz <marek@ethdev.com>
 * @author Fabian Vogelsteller <fabian@ethdev.com>
 * @date 2015
 */

/**
 * Web3
 * 
 * @module web3
 */

/**
 * Eth methods and properties
 *
 * An example method object can look as follows:
 *
 *      {
 *      name: 'getBlock',
 *      call: blockCall,
 *      params: 2,
 *      outputFormatter: formatters.outputBlockFormatter,
 *      inputFormatter: [ // can be a formatter funciton or an array of functions. Where each item in the array will be used for one parameter
 *           utils.toHex, // formats paramter 1
 *           function(param){ return !!param; } // formats paramter 2
 *         ]
 *       },
 *
 * @class [web3] eth
 * @constructor
 */

"use strict";

var formatters = require('./formatters');
var utils = require('../utils/utils');
var Method = require('./method');
var Property = require('./property');

var blockCall = function (args) {
    return (utils.isString(args[0]) && args[0].indexOf('0x') === 0) ? "eth_getBlockByHash" : "eth_getBlockByNumber";
};

var transactionFromBlockCall = function (args) {
    return (utils.isString(args[0]) && args[0].indexOf('0x') === 0) ? 'eth_getTransactionByBlockHashAndIndex' : 'eth_getTransactionByBlockNumberAndIndex';
};

var uncleCall = function (args) {
    return (utils.isString(args[0]) && args[0].indexOf('0x') === 0) ? 'eth_getUncleByBlockHashAndIndex' : 'eth_getUncleByBlockNumberAndIndex';
};

var getBlockTransactionCountCall = function (args) {
    return (utils.isString(args[0]) && args[0].indexOf('0x') === 0) ? 'eth_getBlockTransactionCountByHash' : 'eth_getBlockTransactionCountByNumber';
};

var uncleCountCall = function (args) {
    return (utils.isString(args[0]) && args[0].indexOf('0x') === 0) ? 'eth_getUncleCountByBlockHash' : 'eth_getUncleCountByBlockNumber';
};

/// @returns an array of objects describing web3.eth api methods

var getBalance = new Method({
    name: 'getBalance', 
    call: 'eth_getBalance', 
    params: 2,
    inputFormatter: [utils.toHex, formatters.inputDefaultBlockNumberFormatter],
    outputFormatter: formatters.outputBigNumberFormatter
});

var getStorageAt = new Method({
    name: 'getStorageAt', 
    call: 'eth_getStorageAt', 
    params: 3,
    inputFormatter: [null, utils.toHex, formatters.inputDefaultBlockNumberFormatter]
});

var getCode = new Method({
    name: 'getCode',
    call: 'eth_getCode',
    params: 2,
    inputFormatter: [null, formatters.inputDefaultBlockNumberFormatter]
});

var getBlock = new Method({
    name: 'getBlock', 
    call: blockCall,
    params: 2,
    inputFormatter: [utils.toHex, function (val) { return !!val; }],
    outputFormatter: formatters.outputBlockFormatter
});

var getUncle = new Method({
    name: 'getUncle',
    call: uncleCall,
    params: 3,
    inputFormatter: [utils.toHex, utils.toHex, function (val) { return !!val; }],
    outputFormatter: formatters.outputBlockFormatter,

});

var getCompilers = new Method({
    name: 'getCompilers',
    call: 'eth_getCompilers',
    params: 0
});

var getBlockTransactionCount = new Method({
    name: 'getBlockTransactionCount',
    call: getBlockTransactionCountCall,
    params: 1,
    inputFormatter: [utils.toHex],
    outputFormatter: utils.toDecimal
});

var getBlockUncleCount = new Method({
    name: 'getBlockUncleCount',
    call: uncleCountCall,
    params: 1,
    inputFormatter: [utils.toHex],
    outputFormatter: utils.toDecimal
});

var getTransaction = new Method({
    name: 'getTransaction',
    call: 'eth_getTransactionByHash',
    params: 1,
    outputFormatter: formatters.outputTransactionFormatter
});

var getTransactionFromBlock = new Method({
    name: 'getTransactionFromBlock',
    call: transactionFromBlockCall,
    params: 2,
    inputFormatter: [utils.toHex, utils.toHex],
    outputFormatter: formatters.outputTransactionFormatter
});

var getTransactionCount = new Method({
    name: 'getTransactionCount',
    call: 'eth_getTransactionCount',
    params: 2,
    inputFormatter: [null, formatters.inputDefaultBlockNumberFormatter],
    outputFormatter: utils.toDecimal
});

var sendTransaction = new Method({
    name: 'sendTransaction',
    call: 'eth_sendTransaction',
    params: 1,
    inputFormatter: [formatters.inputTransactionFormatter]
});

var call = new Method({
    name: 'call',
    call: 'eth_call',
    params: 2,
    inputFormatter: [formatters.inputCallFormatter, formatters.inputDefaultBlockNumberFormatter]
});

var compileSolidity = new Method({
    name: 'compile.solidity',
    call: 'eth_compileSolidity',
    params: 1
});

var compileLLL = new Method({
    name: 'compile.lll',
    call: 'eth_compileLLL',
    params: 1
});

var compileSerpent = new Method({
    name: 'compile.serpent',
    call: 'eth_compileSerpent',
    params: 1
});

var flush = new Method({
    name: 'flush',
    call: 'eth_flush',
    params: 0
});

var methods = [
    getBalance,
    getStorageAt,
    getCode,
    getBlock,
    getUncle,
    getCompilers,
    getBlockTransactionCount,
    getBlockUncleCount,
    getTransaction,
    getTransactionFromBlock,
    getTransactionCount,
    call,
    sendTransaction,
    compileSolidity,
    compileLLL,
    compileSerpent,
    flush
];

/// @returns an array of objects describing web3.eth api properties



var properties = [
    new Property({
        name: 'coinbase',
        getter: 'eth_coinbase'
    }),
    new Property({
        name: 'mining',
        getter: 'eth_mining'
    }),
    new Property({
        name: 'gasPrice',
        getter: 'eth_gasPrice',
        outputFormatter: formatters.inputNumberFormatter
    }),
    new Property({
        name: 'accounts',
        getter: 'eth_accounts'
    }),
    new Property({
        name: 'blockNumber',
        getter: 'eth_blockNumber',
        outputFormatter: utils.toDecimal
    })
];

module.exports = {
    methods: methods,
    properties: properties
};


},{"../utils/utils":6,"./formatters":15,"./method":18,"./property":20}],13:[function(require,module,exports){
/*
    This file is part of ethereum.js.

    ethereum.js is free software: you can redistribute it and/or modify
    it under the terms of the GNU Lesser General Public License as published by
    the Free Software Foundation, either version 3 of the License, or
    (at your option) any later version.

    ethereum.js is distributed in the hope that it will be useful,
    but WITHOUT ANY WARRANTY; without even the implied warranty of
    MERCHANTABILITY or FITNESS FOR A PARTICULAR PURPOSE.  See the
    GNU Lesser General Public License for more details.

    You should have received a copy of the GNU Lesser General Public License
    along with ethereum.js.  If not, see <http://www.gnu.org/licenses/>.
*/
/** @file event.js
 * @authors:
 *   Marek Kotewicz <marek@ethdev.com>
 * @date 2014
 */

var abi = require('../solidity/abi');
var utils = require('../utils/utils');
var signature = require('./signature');

/// filter inputs array && returns only indexed (or not) inputs
/// @param inputs array
/// @param bool if result should be an array of indexed params on not
/// @returns array of (not?) indexed params
var filterInputs = function (inputs, indexed) {
    return inputs.filter(function (current) {
        return current.indexed === indexed;
    });
};

var inputWithName = function (inputs, name) {
    var index = utils.findIndex(inputs, function (input) {
        return input.name === name;
    });
    
    if (index === -1) {
        console.error('indexed param with name ' + name + ' not found');
        return undefined;
    }
    return inputs[index];
};

var indexedParamsToTopics = function (event, indexed) {
    // sort keys?
    return Object.keys(indexed).map(function (key) {
        var inputs = [inputWithName(filterInputs(event.inputs, true), key)];

        var value = indexed[key];
        if (value instanceof Array) {
            return value.map(function (v) {
                return abi.formatInput(inputs, [v]);
            }); 
        }
        return '0x' + abi.formatInput(inputs, [value]);
    });
};

var inputParser = function (address, sign, event) {
    
    // valid options are 'earliest', 'latest', 'offset' and 'max', as defined for 'eth.filter'
    return function (indexed, options) {
        var o = options || {};
        o.address = address;
        o.topics = [];
        o.topics.push(sign);
        if (indexed) {
            o.topics = o.topics.concat(indexedParamsToTopics(event, indexed));
        }
        return o;
    };
};

var getArgumentsObject = function (inputs, indexed, notIndexed) {
    var indexedCopy = indexed.slice();
    var notIndexedCopy = notIndexed.slice();
    return inputs.reduce(function (acc, current) {
        var value;
        if (current.indexed)
            value = indexedCopy.splice(0, 1)[0];
        else
            value = notIndexedCopy.splice(0, 1)[0];

        acc[current.name] = value;
        return acc;
    }, {}); 
};
 
var outputParser = function (event) {
    
    return function (output) {
        var result = {
            event: utils.extractDisplayName(event.name),
            number: output.number,
            hash: output.hash,
            args: {}
        };

        output.topics = output.topic; // fallback for go-ethereum
        if (!output.topics) {
            return result;
        }
       
        var indexedOutputs = filterInputs(event.inputs, true);
        var indexedData = "0x" + output.topics.slice(1, output.topics.length).map(function (topics) { return topics.slice(2); }).join("");
        var indexedRes = abi.formatOutput(indexedOutputs, indexedData);

        var notIndexedOutputs = filterInputs(event.inputs, false);
        var notIndexedRes = abi.formatOutput(notIndexedOutputs, output.data);

        result.args = getArgumentsObject(event.inputs, indexedRes, notIndexedRes);

        return result;
    };
};

var getMatchingEvent = function (events, payload) {
    for (var i = 0; i < events.length; i++) {
        var sign = signature.eventSignatureFromAscii(events[i].name); 
        if (sign === payload.topics[0]) {
            return events[i];
        }
    }
    return undefined;
};


module.exports = {
    inputParser: inputParser,
    outputParser: outputParser,
    getMatchingEvent: getMatchingEvent
};


},{"../solidity/abi":1,"../utils/utils":6,"./signature":24}],14:[function(require,module,exports){
/*
    This file is part of ethereum.js.

    ethereum.js is free software: you can redistribute it and/or modify
    it under the terms of the GNU Lesser General Public License as published by
    the Free Software Foundation, either version 3 of the License, or
    (at your option) any later version.

    ethereum.js is distributed in the hope that it will be useful,
    but WITHOUT ANY WARRANTY; without even the implied warranty of
    MERCHANTABILITY or FITNESS FOR A PARTICULAR PURPOSE.  See the
    GNU Lesser General Public License for more details.

    You should have received a copy of the GNU Lesser General Public License
    along with ethereum.js.  If not, see <http://www.gnu.org/licenses/>.
*/
/** @file filter.js
 * @authors:
 *   Jeffrey Wilcke <jeff@ethdev.com>
 *   Marek Kotewicz <marek@ethdev.com>
 *   Marian Oancea <marian@ethdev.com>
 *   Fabian Vogelsteller <fabian@ethdev.com>
 *   Gav Wood <g@ethdev.com>
 * @date 2014
 */

var utils = require('../utils/utils');

/// Should be called to check if filter implementation is valid
/// @returns true if it is, otherwise false
var implementationIsValid = function (i) {
    return !!i && 
        typeof i.newFilter === 'function' && 
        typeof i.getLogs === 'function' && 
        typeof i.uninstallFilter === 'function' &&
        typeof i.startPolling === 'function' &&
        typeof i.stopPolling === 'function';
};

/// This method should be called on options object, to verify deprecated properties && lazy load dynamic ones
/// @param should be string or object
/// @returns options string or object
var getOptions = function (options) {

    if (typeof options === 'string') {
        return options;
    } 

    options = options || {};

    // make sure topics, get converted to hex
    if (utils.isArray(options.topics)) {
        options.topics = options.topics.map(function(topic){
            return utils.toHex(topic);
        });
    }

    var asBlockNumber = function (n) {
<<<<<<< HEAD
        if (typeof n === 'undefined') {
            return undefined;
        }
        if (n === 'latest' || n === 'pending') {
=======
        if (n === null || typeof n === 'undefined') {
            return null;
        } else if (n === 'latest' || n === 'pending') {
>>>>>>> 1a84015b
           return n; 
        }
        return utils.toHex(n);
    };

    // lazy load
    return {
        topics: options.topics,
        to: options.to,
        address: options.address,
        fromBlock: asBlockNumber(options.fromBlock),
        toBlock: asBlockNumber(options.toBlock) 
    }; 
};

/// Should be used when we want to watch something
/// it's using inner polling mechanism and is notified about changes
/// @param options are filter options
/// @param implementation, an abstract polling implementation
/// @param formatter (optional), callback function which formats output before 'real' callback 
var filter = function(options, implementation, formatter) {
    if (!implementationIsValid(implementation)) {
        console.error('filter implemenation is invalid');
        return;
    }

    options = getOptions(options);
    var callbacks = [];
    var filterId = implementation.newFilter(options);

    // call the callbacks
    var onMessages = function (error, messages) {
        if (error) {
            callbacks.forEach(function (callback) {
                callback(error);
            });
        }

        messages.forEach(function (message) {
            message = formatter ? formatter(message) : message;
            callbacks.forEach(function (callback) {
                callback(null, message);
            });
        });
    };


    var watch = function(callback) {
        implementation.startPolling(filterId, onMessages, implementation.uninstallFilter);
        callbacks.push(callback);
    };

    var stopWatching = function() {
        implementation.stopPolling(filterId);
        callbacks = [];
    };

    var uninstall = function() {
        implementation.stopPolling(filterId);
        implementation.uninstallFilter(filterId);
        callbacks = [];
    };

    var get = function () {
        var results = implementation.getLogs(filterId);

        return utils.isArray(results) ? results.map(function(message){
                return formatter ? formatter(message) : message;
            }) : results;
    };
    
    return {
        watch: watch,
        stopWatching: stopWatching,
        get: get,
        uninstall: uninstall
    };
};

module.exports = filter;


},{"../utils/utils":6}],15:[function(require,module,exports){
/*
    This file is part of ethereum.js.

    ethereum.js is free software: you can redistribute it and/or modify
    it under the terms of the GNU Lesser General Public License as published by
    the Free Software Foundation, either version 3 of the License, or
    (at your option) any later version.

    ethereum.js is distributed in the hope that it will be useful,
    but WITHOUT ANY WARRANTY; without even the implied warranty of
    MERCHANTABILITY or FITNESS FOR A PARTICULAR PURPOSE.  See the
    GNU Lesser General Public License for more details.

    You should have received a copy of the GNU Lesser General Public License
    along with ethereum.js.  If not, see <http://www.gnu.org/licenses/>.
*/
/** 
 * @file formatters.js
 * @author Marek Kotewicz <marek@ethdev.com>
 * @author Fabian Vogelsteller <fabian@ethdev.com>
 * @date 2015
 */

var utils = require('../utils/utils');
var config = require('../utils/config');

/**
 * Should the format output to a big number
 *
 * @method outputBigNumberFormatter
 * @param {String|Number|BigNumber}
 * @returns {BigNumber} object
 */
var outputBigNumberFormatter = function (number) {
    return utils.toBigNumber(number);
};

var inputDefaultBlockNumberFormatter = function (blockNumber) {
    return blockNumber === undefined ? config.ETH_DEFAULTBLOCK : utils.toHex(blockNumber); // instead use default block number here
};

/**
 * Formats the input of a transaction and converts all values to HEX
 *
 * @method inputTransactionFormatter
 * @param {Object} transaction options
 * @returns object
*/
var inputTransactionFormatter = function (options){

    // make code -> data
    if (options.code) {
        options.data = options.code;
        delete options.code;
    }

    ['gasPrice', 'gas', 'value'].forEach(function(key){
        options[key] = utils.fromDecimal(options[key]);
    });

    return options; 
};

/**
 * Formats the output of a transaction to its proper values
 * 
 * @method outputTransactionFormatter
 * @param {Object} transaction
 * @returns {Object} transaction
*/
var outputTransactionFormatter = function (tx){
    tx.blockNumber = utils.toDecimal(tx.blockNumber);
    tx.transactionIndex = utils.toDecimal(tx.transactionIndex);
    tx.gas = utils.toDecimal(tx.gas);
    tx.gasPrice = utils.toBigNumber(tx.gasPrice);
    tx.value = utils.toBigNumber(tx.value);
    return tx;
};

/**
 * Formats the input of a call and converts all values to HEX
 *
 * @method inputCallFormatter
 * @param {Object} transaction options
 * @returns object
*/
var inputCallFormatter = function (options){
    
    // make code -> data
    if (options.code) {
        options.data = options.code;
        delete options.code;
    }

    return options; 
};

/**
 * Formats the output of a block to its proper values
 *
 * @method outputBlockFormatter
 * @param {Object} block object 
 * @returns {Object} block object
*/
var outputBlockFormatter = function(block) {

    // transform to number
    block.gasLimit = utils.toDecimal(block.gasLimit);
    block.gasUsed = utils.toDecimal(block.gasUsed);
    block.size = utils.toDecimal(block.size);
    block.timestamp = utils.toDecimal(block.timestamp);
    block.number = utils.toDecimal(block.number);

    block.minGasPrice = utils.toBigNumber(block.minGasPrice);
    block.difficulty = utils.toBigNumber(block.difficulty);
    block.totalDifficulty = utils.toBigNumber(block.totalDifficulty);

    if (utils.isArray(block.transactions)) {
        block.transactions.forEach(function(item){
            if(!utils.isString(item))
                return outputTransactionFormatter(item);
        });
    }

    return block;
};

/**
 * Formats the output of a log
 * 
 * @method outputLogFormatter
 * @param {Object} log object
 * @returns {Object} log
*/
var outputLogFormatter = function(log){
    log.blockNumber = utils.toDecimal(log.blockNumber);
    log.transactionIndex = utils.toDecimal(log.transactionIndex);
    log.logIndex = utils.toDecimal(log.logIndex);

    return log;
};


/**
 * Formats the input of a whisper post and converts all values to HEX
 *
 * @method inputPostFormatter
 * @param {Object} transaction object
 * @returns {Object}
*/
var inputPostFormatter = function(post){

    post.payload = utils.toHex(post.payload);
    post.ttl = utils.fromDecimal(post.ttl);
    post.priority = utils.fromDecimal(post.priority);

    if(!utils.isArray(post.topics)) {
        post.topics = [post.topics];
    }

    // format the following options
    post.topics = post.topics.map(function(topic){
        return utils.fromAscii(topic);
    });

    return post; 
};

/**
 * Formats the output of a received post message
 *
 * @method outputPostFormatter
 * @param {Object}
 * @returns {Object}
 */
var outputPostFormatter = function(post){

    post.expiry = utils.toDecimal(post.expiry);
    post.sent = utils.toDecimal(post.sent);
    post.ttl = utils.toDecimal(post.ttl);
    post.workProved = utils.toDecimal(post.workProved);
    post.payloadRaw = post.payload;
    post.payload = utils.toAscii(post.payload);

    if (utils.isJson(post.payload)) {
        post.payload = JSON.parse(post.payload);
    }

    // format the following options
    post.topics = post.topics.map(function(topic){
        return utils.toAscii(topic);
    });

    return post;
};

module.exports = {
    inputDefaultBlockNumberFormatter: inputDefaultBlockNumberFormatter,
    inputTransactionFormatter: inputTransactionFormatter,
    inputCallFormatter: inputCallFormatter,
    inputPostFormatter: inputPostFormatter,
    outputBigNumberFormatter: outputBigNumberFormatter,
    outputTransactionFormatter: outputTransactionFormatter,
    outputBlockFormatter: outputBlockFormatter,
    outputLogFormatter: outputLogFormatter,
    outputPostFormatter: outputPostFormatter
};


},{"../utils/config":5,"../utils/utils":6}],16:[function(require,module,exports){
/*
    This file is part of ethereum.js.

    ethereum.js is free software: you can redistribute it and/or modify
    it under the terms of the GNU Lesser General Public License as published by
    the Free Software Foundation, either version 3 of the License, or
    (at your option) any later version.

    ethereum.js is distributed in the hope that it will be useful,
    but WITHOUT ANY WARRANTY; without even the implied warranty of
    MERCHANTABILITY or FITNESS FOR A PARTICULAR PURPOSE.  See the
    GNU Lesser General Public License for more details.

    You should have received a copy of the GNU Lesser General Public License
    along with ethereum.js.  If not, see <http://www.gnu.org/licenses/>.
*/
/** @file httpprovider.js
 * @authors:
 *   Marek Kotewicz <marek@ethdev.com>
 *   Marian Oancea <marian@ethdev.com>
 *   Fabian Vogelsteller <fabian@ethdev.com>
 * @date 2014
 */

"use strict";

var XMLHttpRequest = require('xmlhttprequest').XMLHttpRequest; // jshint ignore:line

var HttpProvider = function (host) {
    this.host = host || 'http://localhost:8080';
};

HttpProvider.prototype.send = function (payload) {
    var request = new XMLHttpRequest();

    request.open('POST', this.host, false);
    request.send(JSON.stringify(payload));

    // check request.status
    // TODO: throw an error here! it cannot silently fail!!!
    //if (request.status !== 200) {
        //return;
    //}
    return JSON.parse(request.responseText);
};

HttpProvider.prototype.sendAsync = function (payload, callback) {
    var request = new XMLHttpRequest();
    request.onreadystatechange = function() {
        if (request.readyState === 4) {
            // TODO: handle the error properly here!!!
            callback(null, JSON.parse(request.responseText));
        }
    };

    request.open('POST', this.host, true);
    request.send(JSON.stringify(payload));
};

module.exports = HttpProvider;


},{"xmlhttprequest":4}],17:[function(require,module,exports){
/*
    This file is part of ethereum.js.

    ethereum.js is free software: you can redistribute it and/or modify
    it under the terms of the GNU Lesser General Public License as published by
    the Free Software Foundation, either version 3 of the License, or
    (at your option) any later version.

    ethereum.js is distributed in the hope that it will be useful,
    but WITHOUT ANY WARRANTY; without even the implied warranty of
    MERCHANTABILITY or FITNESS FOR A PARTICULAR PURPOSE.  See the
    GNU Lesser General Public License for more details.

    You should have received a copy of the GNU Lesser General Public License
    along with ethereum.js.  If not, see <http://www.gnu.org/licenses/>.
*/
/** @file jsonrpc.js
 * @authors:
 *   Marek Kotewicz <marek@ethdev.com>
 * @date 2015
 */

var Jsonrpc = function () {
    this.messageId = 1;
};

/**
 * Should be called to valid json create payload object
 *
 * @method toPayload
 * @param {Function} method of jsonrpc call, required
 * @param {Array} params, an array of method params, optional
 * @returns {Object} valid jsonrpc payload object
 */
Jsonrpc.prototype.toPayload = function (method, params) {
    if (!method)
        console.error('jsonrpc method should be specified!');

    return {
        jsonrpc: '2.0',
        method: method,
        params: params || [],
        id: this.messageId++
    }; 
};

/**
 * Should be called to check if jsonrpc response is valid
 *
 * @method isValidResponse
 * @param {Object}
 * @returns {Boolean} true if response is valid, otherwise false 
 */
Jsonrpc.prototype.isValidResponse = function (response) {
    return !!response &&
        !response.error &&
        response.jsonrpc === '2.0' &&
        typeof response.id === 'number' &&
        response.result !== undefined; // only undefined is not valid json object
};

/**
 * Should be called to create batch payload object
 *
 * @method toBatchPayload
 * @param {Array} messages, an array of objects with method (required) and params (optional) fields
 * @returns {Array} batch payload
 */
Jsonrpc.prototype.toBatchPayload = function (messages) {
    var self = this;
    return messages.map(function (message) {
        return self.toPayload(message.method, message.params);
    }); 
};

module.exports = Jsonrpc;


},{}],18:[function(require,module,exports){
/*
    This file is part of ethereum.js.

    ethereum.js is free software: you can redistribute it and/or modify
    it under the terms of the GNU Lesser General Public License as published by
    the Free Software Foundation, either version 3 of the License, or
    (at your option) any later version.

    ethereum.js is distributed in the hope that it will be useful,
    but WITHOUT ANY WARRANTY; without even the implied warranty of
    MERCHANTABILITY or FITNESS FOR A PARTICULAR PURPOSE.  See the
    GNU Lesser General Public License for more details.

    You should have received a copy of the GNU Lesser General Public License
    along with ethereum.js.  If not, see <http://www.gnu.org/licenses/>.
*/
/**
 * @file method.js
 * @author Marek Kotewicz <marek@ethdev.com>
 * @date 2015
 */

var utils = require('../utils/utils');
var errors = require('./errors');

var Method = function (options) {
    this.name = options.name;
    this.call = options.call;
    this.params = options.params || 0;
    this.inputFormatter = options.inputFormatter;
    this.outputFormatter = options.outputFormatter;
};

/**
 * Should be used to determine name of the jsonrpc method based on arguments
 *
 * @method getCall
 * @param {Array} arguments
 * @return {String} name of jsonrpc method
 */
Method.prototype.getCall = function (args) {
    return utils.isFunction(this.call) ? this.call(args) : this.call;
};

/**
 * Should be used to extract callback from array of arguments. Modifies input param
 *
 * @method extractCallback
 * @param {Array} arguments
 * @return {Function|Null} callback, if exists
 */
Method.prototype.extractCallback = function (args) {
    if (utils.isFunction(args[args.length - 1])) {
        return args.pop(); // modify the args array!
    }
    return null;
};

/**
 * Should be called to check if the number of arguments is correct
 * 
 * @method validateArgs
 * @param {Array} arguments
 * @throws {Error} if it is not
 */
Method.prototype.validateArgs = function (args) {
    if (args.length !== this.params) {
        throw errors.InvalidNumberOfParams;
    }
};

/**
 * Should be called to format input args of method
 * 
 * @method formatInput
 * @param {Array}
 * @return {Array}
 */
Method.prototype.formatInput = function (args) {
    if (!this.inputFormatter) {
        return args;
    }

    return this.inputFormatter.map(function (formatter, index) {
        return formatter ? formatter(args[index]) : args[index];
    });
};

/**
 * Should be called to format output(result) of method
 *
 * @method formatOutput
 * @param {Object}
 * @return {Object}
 */
Method.prototype.formatOutput = function (result) {
    return this.outputFormatter && result !== null ? this.outputFormatter(result) : result;
};

/**
 * Should attach function to method
 * 
 * @method attachToObject
 * @param {Object}
 * @param {Function}
 */
Method.prototype.attachToObject = function (obj, func) {
    var name = this.name.split('.');
    if (name.length > 1) {
        obj[name[0]] = obj[name[0]] || {};
        obj[name[0]][name[1]] = func;
    } else {
        obj[name[0]] = func; 
    }
};

module.exports = Method;


},{"../utils/utils":6,"./errors":11}],19:[function(require,module,exports){
/*
    This file is part of ethereum.js.

    ethereum.js is free software: you can redistribute it and/or modify
    it under the terms of the GNU Lesser General Public License as published by
    the Free Software Foundation, either version 3 of the License, or
    (at your option) any later version.

    ethereum.js is distributed in the hope that it will be useful,
    but WITHOUT ANY WARRANTY; without even the implied warranty of
    MERCHANTABILITY or FITNESS FOR A PARTICULAR PURPOSE.  See the
    GNU Lesser General Public License for more details.

    You should have received a copy of the GNU Lesser General Public License
    along with ethereum.js.  If not, see <http://www.gnu.org/licenses/>.
*/
/** @file eth.js
 * @authors:
 *   Marek Kotewicz <marek@ethdev.com>
 * @date 2015
 */

var utils = require('../utils/utils');
var Property = require('./property');

/// @returns an array of objects describing web3.eth api methods
var methods = [
];

/// @returns an array of objects describing web3.eth api properties
var properties = [
    new Property({
        name: 'listening',
        getter: 'net_listening'
    }),
    new Property({
        name: 'peerCount',
        getter: 'net_peerCount',
        outputFormatter: utils.toDecimal
    })
];


module.exports = {
    methods: methods,
    properties: properties
};


},{"../utils/utils":6,"./property":20}],20:[function(require,module,exports){
/*
    This file is part of ethereum.js.

    ethereum.js is free software: you can redistribute it and/or modify
    it under the terms of the GNU Lesser General Public License as published by
    the Free Software Foundation, either version 3 of the License, or
    (at your option) any later version.

    ethereum.js is distributed in the hope that it will be useful,
    but WITHOUT ANY WARRANTY; without even the implied warranty of
    MERCHANTABILITY or FITNESS FOR A PARTICULAR PURPOSE.  See the
    GNU Lesser General Public License for more details.

    You should have received a copy of the GNU Lesser General Public License
    along with ethereum.js.  If not, see <http://www.gnu.org/licenses/>.
*/
/**
 * @file property.js
 * @author Fabian Vogelsteller <fabian@frozeman.de>
 * @date 2015
 */

var Property = function (options) {
    this.name = options.name;
    this.getter = options.getter;
    this.setter = options.setter;
    this.outputFormatter = options.outputFormatter;
    this.inputFormatter = options.inputFormatter;
};

/**
 * Should be called to format input args of method
 * 
 * @method formatInput
 * @param {Array}
 * @return {Array}
 */
Property.prototype.formatInput = function (arg) {
    return this.inputFormatter ? this.inputFormatter(arg) : arg;
};

/**
 * Should be called to format output(result) of method
 *
 * @method formatOutput
 * @param {Object}
 * @return {Object}
 */
Property.prototype.formatOutput = function (result) {
    return this.outputFormatter && result !== null ? this.outputFormatter(result) : result;
};

/**
 * Should attach function to method
 * 
 * @method attachToObject
 * @param {Object}
 * @param {Function}
 */
Property.prototype.attachToObject = function (obj, proto) {
    var name = this.name.split('.');
    if (name.length > 1) {
        obj[name[0]] = obj[name[0]] || {};

        Object.defineProperty(obj[name[0]], name[1], proto); 
    } else {
        Object.defineProperty(obj, name[0], proto);
    }
};

module.exports = Property;


},{}],21:[function(require,module,exports){
/*
    This file is part of ethereum.js.

    ethereum.js is free software: you can redistribute it and/or modify
    it under the terms of the GNU Lesser General Public License as published by
    the Free Software Foundation, either version 3 of the License, or
    (at your option) any later version.

    ethereum.js is distributed in the hope that it will be useful,
    but WITHOUT ANY WARRANTY; without even the implied warranty of
    MERCHANTABILITY or FITNESS FOR A PARTICULAR PURPOSE.  See the
    GNU Lesser General Public License for more details.

    You should have received a copy of the GNU Lesser General Public License
    along with ethereum.js.  If not, see <http://www.gnu.org/licenses/>.
*/
/** @file qtsync.js
 * @authors:
 *   Marek Kotewicz <marek@ethdev.com>
 *   Marian Oancea <marian@ethdev.com>
 * @date 2014
 */

var QtSyncProvider = function () {
};

QtSyncProvider.prototype.send = function (payload) {
    var result = navigator.qt.callMethod(JSON.stringify(payload));
    return JSON.parse(result);
};

module.exports = QtSyncProvider;


},{}],22:[function(require,module,exports){
/*
    This file is part of ethereum.js.

    ethereum.js is free software: you can redistribute it and/or modify
    it under the terms of the GNU Lesser General Public License as published by
    the Free Software Foundation, either version 3 of the License, or
    (at your option) any later version.

    ethereum.js is distributed in the hope that it will be useful,
    but WITHOUT ANY WARRANTY; without even the implied warranty of
    MERCHANTABILITY or FITNESS FOR A PARTICULAR PURPOSE.  See the
    GNU Lesser General Public License for more details.

    You should have received a copy of the GNU Lesser General Public License
    along with ethereum.js.  If not, see <http://www.gnu.org/licenses/>.
*/
/** 
 * @file requestmanager.js
 * @author Jeffrey Wilcke <jeff@ethdev.com>
 * @author Marek Kotewicz <marek@ethdev.com>
 * @author Marian Oancea <marian@ethdev.com>
 * @author Fabian Vogelsteller <fabian@ethdev.com>
 * @author Gav Wood <g@ethdev.com>
 * @date 2014
 */

var Jsonrpc = require('./jsonrpc');
var utils = require('../utils/utils');
var c = require('../utils/config');
var errors = require('./errors');

/**
 * It's responsible for passing messages to providers
 * It's also responsible for polling the ethereum node for incoming messages
 * Default poll timeout is 1 second
 */
var RequestManager = function(provider) {
    this.jsonrpc = new Jsonrpc();
    this.provider = provider;
    this.polls = [];
    this.timeout = null;
    this.poll();
};

/**
 * Should be used to synchronously send request
 *
 * @method send
 * @param {Object} data
 * @return {Object}
 */
RequestManager.prototype.send = function (data) {
    if (!this.provider) {
        console.error(errors.InvalidProvider);
        return null;
    }

    var payload = this.jsonrpc.toPayload(data.method, data.params);
    var result = this.provider.send(payload);

    if (!this.jsonrpc.isValidResponse(result)) {
        throw errors.InvalidResponse(result);
    }

    return result.result;
};

/**
 * Should be used to asynchronously send request
 *
 * @method sendAsync
 * @param {Object} data
 * @param {Function} callback
 */
RequestManager.prototype.sendAsync = function (data, callback) {
    if (!this.provider) {
        return callback(errors.InvalidProvider);
    }

    var payload = this.jsonrpc.toPayload(data.method, data.params);
    var self = this;
    this.provider.sendAsync(payload, function (err, result) {
        if (err) {
            return callback(err);
        }
        
        if (!self.jsonrpc.isValidResponse(result)) {
            return callback(errors.InvalidResponse(result));
        }

        callback(null, result.result);
    });
};

/**
 * Should be used to set provider of request manager
 *
 * @method setProvider
 * @param {Object}
 */
RequestManager.prototype.setProvider = function (p) {
    this.provider = p;
};

/*jshint maxparams:4 */

/**
 * Should be used to start polling
 *
 * @method startPolling
 * @param {Object} data
 * @param {Number} pollId
 * @param {Function} callback
 * @param {Function} uninstall
 *
 * @todo cleanup number of params
 */
RequestManager.prototype.startPolling = function (data, pollId, callback, uninstall) {
    this.polls.push({data: data, id: pollId, callback: callback, uninstall: uninstall});
};
/*jshint maxparams:3 */

/**
 * Should be used to stop polling for filter with given id
 *
 * @method stopPolling
 * @param {Number} pollId
 */
RequestManager.prototype.stopPolling = function (pollId) {
    for (var i = this.polls.length; i--;) {
        var poll = this.polls[i];
        if (poll.id === pollId) {
            this.polls.splice(i, 1);
        }
    }
};

/**
 * Should be called to reset polling mechanism of request manager
 *
 * @method reset
 */
RequestManager.prototype.reset = function () {
    this.polls.forEach(function (poll) {
        poll.uninstall(poll.id); 
    });
    this.polls = [];

    if (this.timeout) {
        clearTimeout(this.timeout);
        this.timeout = null;
    }
    this.poll();
};

/**
 * Should be called to poll for changes on filter with given id
 *
 * @method poll
 */
RequestManager.prototype.poll = function () {
    this.timeout = setTimeout(this.poll.bind(this), c.ETH_POLLING_TIMEOUT);

    if (!this.polls.length) {
        return;
    }

    if (!this.provider) {
        console.error(errors.InvalidProvider);
        return;
    }

    var payload = this.jsonrpc.toBatchPayload(this.polls.map(function (data) {
        return data.data;
    }));

    var self = this;
    this.provider.sendAsync(payload, function (error, results) {
        // TODO: console log?
        if (error) {
            return;
        }
            
        if (!utils.isArray(results)) {
            throw errors.InvalidResponse(results);
        }

        results.map(function (result, index) {
            result.callback = self.polls[index].callback;
            return result;
        }).filter(function (result) {
            var valid = self.jsonrpc.isValidResponse(result);
            if (!valid) {
                result.callback(errors.InvalidResponse(result));
            }
            return valid;
        }).filter(function (result) {
            return utils.isArray(result.result) && result.result.length > 0;
        }).forEach(function (result) {
            result.callback(null, result.result);
        });
    });
};

module.exports = RequestManager;


},{"../utils/config":5,"../utils/utils":6,"./errors":11,"./jsonrpc":17}],23:[function(require,module,exports){
/*
    This file is part of ethereum.js.

    ethereum.js is free software: you can redistribute it and/or modify
    it under the terms of the GNU Lesser General Public License as published by
    the Free Software Foundation, either version 3 of the License, or
    (at your option) any later version.

    ethereum.js is distributed in the hope that it will be useful,
    but WITHOUT ANY WARRANTY; without even the implied warranty of
    MERCHANTABILITY or FITNESS FOR A PARTICULAR PURPOSE.  See the
    GNU Lesser General Public License for more details.

    You should have received a copy of the GNU Lesser General Public License
    along with ethereum.js.  If not, see <http://www.gnu.org/licenses/>.
*/
/** @file shh.js
 * @authors:
 *   Marek Kotewicz <marek@ethdev.com>
 * @date 2015
 */

var Method = require('./method');
var formatters = require('./formatters');

var post = new Method({
    name: 'post', 
    call: 'shh_post', 
    params: 1,
    inputFormatter: formatters.inputPostFormatter
});

var newIdentity = new Method({
    name: 'newIdentity',
    call: 'shh_newIdentity',
    params: 0
});

var hasIdentity = new Method({
    name: 'hasIdentity',
    call: 'shh_hasIdentity',
    params: 1
});

var newGroup = new Method({
    name: 'newGroup',
    call: 'shh_newGroup',
    params: 0
});

var addToGroup = new Method({
    name: 'addToGroup',
    call: 'shh_addToGroup',
    params: 0
});

var methods = [
    post,
    newIdentity,
    hasIdentity,
    newGroup,
    addToGroup
];

module.exports = {
    methods: methods
};


},{"./formatters":15,"./method":18}],24:[function(require,module,exports){
/*
    This file is part of ethereum.js.

    ethereum.js is free software: you can redistribute it and/or modify
    it under the terms of the GNU Lesser General Public License as published by
    the Free Software Foundation, either version 3 of the License, or
    (at your option) any later version.

    ethereum.js is distributed in the hope that it will be useful,
    but WITHOUT ANY WARRANTY; without even the implied warranty of
    MERCHANTABILITY or FITNESS FOR A PARTICULAR PURPOSE.  See the
    GNU Lesser General Public License for more details.

    You should have received a copy of the GNU Lesser General Public License
    along with ethereum.js.  If not, see <http://www.gnu.org/licenses/>.
*/
/** @file signature.js
 * @authors:
 *   Marek Kotewicz <marek@ethdev.com>
 * @date 2015
 */

var web3 = require('../web3'); 
var c = require('../utils/config');

/// @param function name for which we want to get signature
/// @returns signature of function with given name
var functionSignatureFromAscii = function (name) {
    return web3.sha3(web3.fromAscii(name)).slice(0, 2 + c.ETH_SIGNATURE_LENGTH * 2);
};

/// @param event name for which we want to get signature
/// @returns signature of event with given name
var eventSignatureFromAscii = function (name) {
    return web3.sha3(web3.fromAscii(name));
};

module.exports = {
    functionSignatureFromAscii: functionSignatureFromAscii,
    eventSignatureFromAscii: eventSignatureFromAscii
};


},{"../utils/config":5,"../web3":8}],25:[function(require,module,exports){
/*
    This file is part of ethereum.js.

    ethereum.js is free software: you can redistribute it and/or modify
    it under the terms of the GNU Lesser General Public License as published by
    the Free Software Foundation, either version 3 of the License, or
    (at your option) any later version.

    ethereum.js is distributed in the hope that it will be useful,
    but WITHOUT ANY WARRANTY; without even the implied warranty of
    MERCHANTABILITY or FITNESS FOR A PARTICULAR PURPOSE.  See the
    GNU Lesser General Public License for more details.

    You should have received a copy of the GNU Lesser General Public License
    along with ethereum.js.  If not, see <http://www.gnu.org/licenses/>.
*/
/** @file watches.js
 * @authors:
 *   Marek Kotewicz <marek@ethdev.com>
 * @date 2015
 */

var Method = require('./method');

/// @returns an array of objects describing web3.eth.filter api methods
var eth = function () {
    var newFilterCall = function (args) {
        return typeof args[0] === 'string' ? 'eth_newBlockFilter' : 'eth_newFilter';
    };

    var newFilter = new Method({
        name: 'newFilter',
        call: newFilterCall,
        params: 1
    });

    var uninstallFilter = new Method({
        name: 'uninstallFilter',
        call: 'eth_uninstallFilter',
        params: 1
    });

    var getLogs = new Method({
        name: 'getLogs',
        call: 'eth_getFilterLogs',
        params: 1
    });

    return [
        newFilter,
        uninstallFilter,
        getLogs
    ];
};

/// @returns an array of objects describing web3.shh.watch api methods
var shh = function () {
    var newFilter = new Method({
        name: 'newFilter',
        call: 'shh_newFilter',
        params: 1
    });

    var uninstallFilter = new Method({
        name: 'uninstallFilter',
        call: 'shh_uninstallFilter',
        params: 1
    });

    var getLogs = new Method({
        name: 'getLogs',
        call: 'shh_getMessages',
        params: 1
    });

    return [
        newFilter,
        uninstallFilter,
        getLogs
    ];
};

module.exports = {
    eth: eth,
    shh: shh
};


},{"./method":18}],26:[function(require,module,exports){

},{}],"bignumber.js":[function(require,module,exports){
'use strict';

module.exports = BigNumber; // jshint ignore:line


},{}],"ethereum.js":[function(require,module,exports){
var web3 = require('./lib/web3');
web3.providers.HttpProvider = require('./lib/web3/httpprovider');
web3.providers.QtSyncProvider = require('./lib/web3/qtsync');
web3.eth.contract = require('./lib/web3/contract');
web3.abi = require('./lib/solidity/abi');

module.exports = web3;

},{"./lib/solidity/abi":1,"./lib/web3":8,"./lib/web3/contract":9,"./lib/web3/httpprovider":16,"./lib/web3/qtsync":21}]},{},["ethereum.js"])


//# sourceMappingURL=ethereum-light.js.map<|MERGE_RESOLUTION|>--- conflicted
+++ resolved
@@ -1123,11 +1123,7 @@
 var filter = require('./web3/filter');
 var utils = require('./utils/utils');
 var formatters = require('./web3/formatters');
-<<<<<<< HEAD
 var RequestManager = require('./web3/requestmanager');
-=======
-var requestManager = require('./web3/requestmanager');
->>>>>>> 1a84015b
 var c = require('./utils/config');
 var Method = require('./web3/method');
 var Property = require('./web3/property');
@@ -1358,11 +1354,7 @@
 module.exports = web3;
 
 
-<<<<<<< HEAD
 },{"./utils/config":5,"./utils/utils":6,"./version.json":7,"./web3/db":10,"./web3/eth":12,"./web3/filter":14,"./web3/formatters":15,"./web3/method":18,"./web3/net":19,"./web3/property":20,"./web3/requestmanager":22,"./web3/shh":23,"./web3/watches":25}],9:[function(require,module,exports){
-=======
-},{"./utils/config":5,"./utils/utils":6,"./version.json":7,"./web3/db":10,"./web3/eth":11,"./web3/filter":13,"./web3/formatters":14,"./web3/net":17,"./web3/requestmanager":19,"./web3/shh":20,"./web3/watches":22}],9:[function(require,module,exports){
->>>>>>> 1a84015b
 /*
     This file is part of ethereum.js.
 
@@ -2144,16 +2136,10 @@
     }
 
     var asBlockNumber = function (n) {
-<<<<<<< HEAD
         if (typeof n === 'undefined') {
             return undefined;
         }
         if (n === 'latest' || n === 'pending') {
-=======
-        if (n === null || typeof n === 'undefined') {
-            return null;
-        } else if (n === 'latest' || n === 'pending') {
->>>>>>> 1a84015b
            return n; 
         }
         return utils.toHex(n);
