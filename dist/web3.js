--- conflicted
+++ resolved
@@ -2244,17 +2244,13 @@
 
     // make sure topics, get converted to hex
     options.topics = options.topics || [];
-    options.topics = options.topics.map(function(topic){
-<<<<<<< HEAD
+    options.topics = options.topics.map(function(topic) {
         if (topic === null) {
             return null;
+        } else if (utils.isArray) {
+            topic = topic.map(utils.toHex);
         }
         return utils.toHex(topic);
-=======
-        return  (utils.isArray(topic))
-            ? topic.map(utils.toHex)
-            : utils.toHex(topic);
->>>>>>> f37057e8
     });
 
     // lazy load
