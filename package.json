--- conflicted
+++ resolved
@@ -76,11 +76,7 @@
     "ethereumjs-wallet": "^0.6.0",
     "ethjs-signer": "^0.1.1",
     "exorcist": "^0.4.0",
-<<<<<<< HEAD
-    "gulp": "^3.9.0",
-=======
     "gulp": "^4.0.0",
->>>>>>> 45381f9f
     "gulp-babel": "^6.1.2",
     "gulp-jshint": "^2.0.4",
     "gulp-rename": "^1.2.2",
