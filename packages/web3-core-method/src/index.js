--- conflicted
+++ resolved
@@ -360,7 +360,6 @@
                         }
 
                     } else {
-<<<<<<< HEAD
                         receiptJSON = JSON.stringify(receipt, null, 2);
                         if (receipt.status === false || receipt.status === '0x0') {
                             utils._fireError(new Error("Transaction has been reverted by the EVM:\n" + receiptJSON),
@@ -368,17 +367,6 @@
                         } else {
                             utils._fireError(
                                 new Error("Transaction ran out of gas. Please provide more gas:\n" + receiptJSON),
-=======
-                        if(receipt) {
-                            receiptString = JSON.stringify(receipt, null, 2);
-                        }
-                        if (receipt.status === false || receipt.status === '0x0') {
-                            utils._fireError(new Error("Transaction has been reverted by the EVM:\n" + receiptString),
-                                defer.eventEmitter, defer.reject);
-                        } else {
-                            utils._fireError(
-                                new Error("Transaction ran out of gas. Please provide more gas:\n" + receiptString),
->>>>>>> 7193c446
                                 defer.eventEmitter, defer.reject);
                         }
                     }
