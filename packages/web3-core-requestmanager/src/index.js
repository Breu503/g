/*
    This file is part of web3.js.

    web3.js is free software: you can redistribute it and/or modify
    it under the terms of the GNU Lesser General Public License as published by
    the Free Software Foundation, either version 3 of the License, or
    (at your option) any later version.

    web3.js is distributed in the hope that it will be useful,
    but WITHOUT ANY WARRANTY; without even the implied warranty of
    MERCHANTABILITY or FITNESS FOR A PARTICULAR PURPOSE.  See the
    GNU Lesser General Public License for more details.

    You should have received a copy of the GNU Lesser General Public License
    along with web3.js.  If not, see <http://www.gnu.org/licenses/>.
*/
/**
 * @file index.js
 * @author Fabian Vogelsteller <fabian@ethereum.org>
 * @date 2017
 */

'use strict';


var _ = require('underscore');
var errors = require('web3-core-helpers').errors;
var Jsonrpc = require('./jsonrpc.js');
var BatchManager = require('./batch.js');
var givenProvider = require('./givenProvider.js');

/**
 * It's responsible for passing messages to providers
 * It's also responsible for polling the ethereum node for incoming messages
 * Default poll timeout is 1 second
 * Singleton
 *
 * @param {string|Object}provider
 * @param {Net.Socket} net
 *
 * @constructor
 */
var RequestManager = function RequestManager(provider, net) {
    this.provider = null;
    this.providers = RequestManager.providers;

    this.setProvider(provider, net);
    this.subscriptions = new Map();
};


RequestManager.givenProvider = givenProvider;

RequestManager.providers = {
    WebsocketProvider: require('web3-providers-ws'),
    HttpProvider: require('web3-providers-http'),
    IpcProvider: require('web3-providers-ipc')
};


/**
 * Should be used to set provider of request manager
 *
 * @method setProvider
 *
 * @param {Object} provider
 * @param {net.Socket} net
 *
 * @returns void
 */
RequestManager.prototype.setProvider = function(provider, net) {
    var _this = this;

    // autodetect provider
    if (provider && typeof provider === 'string' && this.providers) {

        // HTTP
        if (/^http(s)?:\/\//i.test(provider)) {
            provider = new this.providers.HttpProvider(provider);

            // WS
        } else if (/^ws(s)?:\/\//i.test(provider)) {
            provider = new this.providers.WebsocketProvider(provider);

            // IPC
        } else if (provider && typeof net === 'object' && typeof net.connect === 'function') {
            provider = new this.providers.IpcProvider(provider, net);

        } else if (provider) {
            throw new Error('Can\'t autodetect provider for "' + provider + '"');
        }
    }


    // reset the old one before changing, if still connected
    if (this.provider && this.provider.connected)
        this.clearSubscriptions();

    this.provider = provider || null;

    // listen to incoming notifications
    if (this.provider && this.provider.on) {
        this.provider.on('data', function data(result, deprecatedResult) {
            result = result || deprecatedResult; // this is for possible old providers, which may had the error first handler

            // check for result.method, to prevent old providers errors to pass as result
            if(result.method && _this.subscriptions.has(result.params.subscription)) {
                _this.subscriptions.get(result.params.subscription).callback(null, result.params.result);
            }
        });

        // resubscribe if the provider has reconnected
        this.provider.on('connect', function connect() {
            _this.subscriptions.forEach(function(subscription) {
                subscription.subscription.resubscribe();
            });
        });

        // notify all subscriptions about the error condition
        this.provider.on('error', function error(error) {
            _this.subscriptions.forEach(function(subscription) {
                subscription.callback(error);
            });
        });

        // notify all subscriptions about the close condition
        this.provider.on('close', function close(event) {
            _this.subscriptions.forEach(function(subscription) {
                subscription.callback(new Error('CONNECTION ERROR: The connection got closed with the close code `' + event.code  + '` and the following reason string `'+ event.reason + '`'));
            });
        });

        // TODO add end, timeout??
    }
};

/**
 * TODO: This method should be implemented with a Promise instead of a callback
 *
 * Should be used to asynchronously send request
 *
 * @method sendAsync
 * @param {Object} data
 * @param {Function} callback
 */
RequestManager.prototype.send = function(data, callback) {
    callback = callback || function() {
    };

    if (!this.provider) {
        return callback(errors.InvalidProvider());
    }

    var payload = Jsonrpc.toPayload(data.method, data.params);
    this.provider[this.provider.sendAsync ? 'sendAsync' : 'send'](payload, function(err, result) {
        if (result && result.id && payload.id !== result.id) return callback(new Error('Wrong response id "' + result.id + '" (expected: "' + payload.id + '") in ' + JSON.stringify(payload)));

        if (err) {
            return callback(err);
        }

        if (result && result.error) {
            return callback(errors.ErrorResponse(result));
        }

        if (!Jsonrpc.isValidResponse(result)) {
            return callback(errors.InvalidResponse(result));
        }

        callback(null, result.result);
    });
};

/**
 * TODO: This method should be implemented with a Promise instead of a callback
 *
 * Should be called to asynchronously send batch request
 *
 * @method sendBatch
 * @param {Array} data - array of payload objects
 * @param {Function} callback
 */
RequestManager.prototype.sendBatch = function(data, callback) {
    if (!this.provider) {
        return callback(errors.InvalidProvider());
    }

    var payload = Jsonrpc.toBatchPayload(data);
    this.provider[this.provider.sendAsync ? 'sendAsync' : 'send'](payload, function(err, results) {
        if (err) {
            return callback(err);
        }

        if (!_.isArray(results)) {
            return callback(errors.InvalidResponse(results));
        }

        callback(null, results);
    });
};


/**
 * Waits for notifications
 *
 * @method addSubscription
 * @param {Subscription} subscription         the subscription
 * @param {String} type         the subscription namespace (eth, personal, etc)
 * @param {Function} callback   the callback to call for incoming notifications
 */
RequestManager.prototype.addSubscription = function (subscription, callback) {
    if(this.provider.on) {
        this.subscriptions.set(
            subscription.id,
            {
                callback: callback,
                subscription: subscription
            }
        );
    } else {
        throw new Error('The provider doesn\'t support subscriptions: ' + this.provider.constructor.name);
    }
};

/**
 * Waits for notifications
 *
 * @method removeSubscription
 * @param {String} id           the subscription id
 * @param {Function} callback   fired once the subscription is removed
 */
RequestManager.prototype.removeSubscription = function (id, callback) {
    if(this.subscriptions.has(id)) {
        var type = this.subscriptions.get(id).subscription.options.type;

        // remove subscription first to avoid reentry
        this.subscriptions.delete(id);

        // then, try to actually unsubscribe
        this.send({
            method: type + '_unsubscribe',
            params: [id]
        }, callback);

        return;
    }

    if (typeof callback === 'function') {
        // call the callback if the subscription was already removed
        callback(null);
    }
};

/**
 * Should be called to reset the subscriptions
 *
 * @method reset
 */
RequestManager.prototype.clearSubscriptions = function(keepIsSyncing) {
    var _this = this;


<<<<<<< HEAD
    // uninstall all subscriptions
    this.subscriptions.forEach(function(value, id){
        if(!keepIsSyncing || value.name !== 'syncing')
            _this.removeSubscription(id);
    });
=======
    if (this.subscriptions) {
        // uninstall all subscriptions
        Object.keys(this.subscriptions).forEach(function(id){
            if(!keepIsSyncing || _this.subscriptions[id].name !== 'syncing')
                _this.removeSubscription(id);
        });
    }
>>>>>>> 043cb81d


    //  reset notification callbacks etc.
    if (this.provider.reset)
        this.provider.reset();
};

module.exports = {
    Manager: RequestManager,
    BatchManager: BatchManager
};<|MERGE_RESOLUTION|>--- conflicted
+++ resolved
@@ -68,7 +68,7 @@
  *
  * @returns void
  */
-RequestManager.prototype.setProvider = function(provider, net) {
+RequestManager.prototype.setProvider = function (provider, net) {
     var _this = this;
 
     // autodetect provider
@@ -104,29 +104,29 @@
             result = result || deprecatedResult; // this is for possible old providers, which may had the error first handler
 
             // check for result.method, to prevent old providers errors to pass as result
-            if(result.method && _this.subscriptions.has(result.params.subscription)) {
+            if (result.method && _this.subscriptions.has(result.params.subscription)) {
                 _this.subscriptions.get(result.params.subscription).callback(null, result.params.result);
             }
         });
 
         // resubscribe if the provider has reconnected
         this.provider.on('connect', function connect() {
-            _this.subscriptions.forEach(function(subscription) {
+            _this.subscriptions.forEach(function (subscription) {
                 subscription.subscription.resubscribe();
             });
         });
 
         // notify all subscriptions about the error condition
         this.provider.on('error', function error(error) {
-            _this.subscriptions.forEach(function(subscription) {
+            _this.subscriptions.forEach(function (subscription) {
                 subscription.callback(error);
             });
         });
 
         // notify all subscriptions about the close condition
         this.provider.on('close', function close(event) {
-            _this.subscriptions.forEach(function(subscription) {
-                subscription.callback(new Error('CONNECTION ERROR: The connection got closed with the close code `' + event.code  + '` and the following reason string `'+ event.reason + '`'));
+            _this.subscriptions.forEach(function (subscription) {
+                subscription.callback(new Error('CONNECTION ERROR: The connection got closed with the close code `' + event.code + '` and the following reason string `' + event.reason + '`'));
             });
         });
 
@@ -143,8 +143,8 @@
  * @param {Object} data
  * @param {Function} callback
  */
-RequestManager.prototype.send = function(data, callback) {
-    callback = callback || function() {
+RequestManager.prototype.send = function (data, callback) {
+    callback = callback || function () {
     };
 
     if (!this.provider) {
@@ -152,7 +152,7 @@
     }
 
     var payload = Jsonrpc.toPayload(data.method, data.params);
-    this.provider[this.provider.sendAsync ? 'sendAsync' : 'send'](payload, function(err, result) {
+    this.provider[this.provider.sendAsync ? 'sendAsync' : 'send'](payload, function (err, result) {
         if (result && result.id && payload.id !== result.id) return callback(new Error('Wrong response id "' + result.id + '" (expected: "' + payload.id + '") in ' + JSON.stringify(payload)));
 
         if (err) {
@@ -180,13 +180,13 @@
  * @param {Array} data - array of payload objects
  * @param {Function} callback
  */
-RequestManager.prototype.sendBatch = function(data, callback) {
+RequestManager.prototype.sendBatch = function (data, callback) {
     if (!this.provider) {
         return callback(errors.InvalidProvider());
     }
 
     var payload = Jsonrpc.toBatchPayload(data);
-    this.provider[this.provider.sendAsync ? 'sendAsync' : 'send'](payload, function(err, results) {
+    this.provider[this.provider.sendAsync ? 'sendAsync' : 'send'](payload, function (err, results) {
         if (err) {
             return callback(err);
         }
@@ -209,7 +209,7 @@
  * @param {Function} callback   the callback to call for incoming notifications
  */
 RequestManager.prototype.addSubscription = function (subscription, callback) {
-    if(this.provider.on) {
+    if (this.provider.on) {
         this.subscriptions.set(
             subscription.id,
             {
@@ -230,7 +230,7 @@
  * @param {Function} callback   fired once the subscription is removed
  */
 RequestManager.prototype.removeSubscription = function (id, callback) {
-    if(this.subscriptions.has(id)) {
+    if (this.subscriptions.has(id)) {
         var type = this.subscriptions.get(id).subscription.options.type;
 
         // remove subscription first to avoid reentry
@@ -256,26 +256,16 @@
  *
  * @method reset
  */
-RequestManager.prototype.clearSubscriptions = function(keepIsSyncing) {
+RequestManager.prototype.clearSubscriptions = function (keepIsSyncing) {
     var _this = this;
 
-
-<<<<<<< HEAD
     // uninstall all subscriptions
-    this.subscriptions.forEach(function(value, id){
-        if(!keepIsSyncing || value.name !== 'syncing')
-            _this.removeSubscription(id);
-    });
-=======
     if (this.subscriptions) {
-        // uninstall all subscriptions
-        Object.keys(this.subscriptions).forEach(function(id){
-            if(!keepIsSyncing || _this.subscriptions[id].name !== 'syncing')
+        this.subscriptions.forEach(function (value, id) {
+            if (!keepIsSyncing || value.name !== 'syncing')
                 _this.removeSubscription(id);
         });
     }
->>>>>>> 043cb81d
-
 
     //  reset notification callbacks etc.
     if (this.provider.reset)
