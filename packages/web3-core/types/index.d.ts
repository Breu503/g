--- conflicted
+++ resolved
@@ -198,10 +198,9 @@
     blockHash: string;
     blockNumber: number;
 }
-<<<<<<< HEAD
 
 export type Hex = string | number;
-=======
+
 export interface NodeInfo {
     enode: string;
     id: string;
@@ -221,4 +220,3 @@
       };
     };
 }
->>>>>>> 5e4724bd
