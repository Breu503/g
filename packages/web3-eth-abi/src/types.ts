<<<<<<< HEAD
export type AbiParameterBaseType =
	| 'address'
	| 'uint'
	| 'int'
	| 'bool'
	| 'bytes'
	| 'string'
	| 'array'
	| 'tuple';

// TODO: Adding reference of source definition/doc for these types
export type AbiParameter = {
	readonly name: string;
	readonly type: string;
	readonly internalType?: string | null;
	readonly indexed?: boolean;
	readonly components?: ReadonlyArray<AbiParameter>;
	readonly arrayLength?: number;
	readonly arrayChildren?: ReadonlyArray<AbiParameter>;
};

type AbiFragmentTypes = 'constructor' | 'event' | 'function';

export type AbiBaseFragment = {
	readonly name?: string;
	readonly type: AbiFragmentTypes;
	readonly inputs?: ReadonlyArray<AbiParameter>;
};

export type AbiConstructorFragment = AbiBaseFragment & {
	readonly type: 'constructor';
	readonly stateMutability: 'nonpayable' | 'payable';
};

export type AbiFunctionFragment = AbiBaseFragment & {
	readonly type: 'function';
	readonly stateMutability?: 'nonpayable' | 'payable' | 'pure' | 'view';
	readonly outputs?: ReadonlyArray<AbiParameter>;
=======
import {
	Address,
	Bytes,
	Numbers,
	ObjectValueToTuple,
	ArrayToIndexObject,
	FixedSizeArray,
} from 'web3-utils';
import { ConvertToNumber } from './number_map_type';

export interface AbiStruct {
	[key: string]: unknown;
	name?: string;
	type: string;
}

export interface AbiCoderStruct extends AbiStruct {
	[key: string]: unknown;
	components?: Array<AbiStruct>;
}

// https://docs.soliditylang.org/en/latest/abi-spec.html#json
export type AbiParameter = {
	readonly name: string;
	readonly type: string;
	readonly baseType?: string;
	readonly indexed?: boolean;
	readonly components?: ReadonlyArray<AbiParameter>;
	readonly arrayLength?: number;
	readonly arrayChildren?: ReadonlyArray<AbiParameter>;
};

type FragmentTypes = 'constructor' | 'event' | 'function';

export type AbiBaseFragment = {
	readonly type: FragmentTypes;
};

// https://docs.soliditylang.org/en/latest/abi-spec.html#json
export type AbiConstructorFragment = AbiBaseFragment & {
	readonly type: 'constructor';
	readonly stateMutability: 'nonpayable' | 'payable';
	readonly inputs: ReadonlyArray<AbiParameter>;
};

// https://docs.soliditylang.org/en/latest/abi-spec.html#json
export type AbiFunctionFragment = AbiBaseFragment & {
	readonly name: string;
	readonly type: 'function';
	readonly stateMutability: 'nonpayable' | 'payable' | 'pure' | 'view';
	readonly inputs: ReadonlyArray<AbiParameter>;
	readonly outputs: ReadonlyArray<AbiParameter>;
>>>>>>> 98c7bc4f

	// legacy properties
	readonly constant?: boolean; // stateMutability == 'pure' or stateMutability == 'view'
	readonly payable?: boolean; // stateMutability == 'payable'
};

<<<<<<< HEAD
export type AbiEventFragment = AbiBaseFragment & {
	readonly type: 'event';
=======
// https://docs.soliditylang.org/en/latest/abi-spec.html#json
export type AbiEventFragment = AbiBaseFragment & {
	readonly name: string;
	readonly type: 'event';
	readonly inputs: ReadonlyArray<AbiParameter>;
>>>>>>> 98c7bc4f
	readonly anonymous?: boolean;
};

// https://docs.soliditylang.org/en/latest/abi-spec.html#json
export type AbiFragment = AbiConstructorFragment | AbiFunctionFragment | AbiEventFragment;
<<<<<<< HEAD
export type Abi = ReadonlyArray<AbiFragment>;
export type AbiInput = string | AbiParameter | { readonly [key: string]: unknown };

export type ReaderOptions = {
	wordSize: number;
	// eslint-disable-next-line no-use-before-define
	param: CompiledParameter;
};

export type WriterOptions = {
	wordSize: number;
	// eslint-disable-next-line no-use-before-define
	param: CompiledParameter;
};

export type Reader<ValueType> = (
	bytes: Buffer,
	offset: number,
	options: ReaderOptions,
) => { value: ValueType; offset: number };

export type Writer<ValueType> = (
	value: ValueType,
	options: WriterOptions,
) => { head: Buffer; tail: Buffer; refreshHead: boolean };

export type CompiledParameter<T = unknown> = {
	name: string | null;
	type: string;
	internalType: string;
	baseType: AbiParameterBaseType;
	arrayLength: number | null;
	path: string;
	components: ReadonlyArray<CompiledParameter>;
	read: Reader<T>;
	write: Writer<T>;
};

export type AbiTypeToNativeType<T extends AbiParameterBaseType> = T extends 'bool' ? boolean : any;

export interface AbiStruct {
	[key: string]: unknown;
	name?: string;
	type: string;
}

export interface AbiCoderStruct extends AbiStruct {
	components?: Array<AbiStruct>;
}
=======

export type ContractAbi = ReadonlyArray<AbiFragment>;

export type AbiInput = string | AbiParameter | { readonly [key: string]: unknown };

export type FilterAbis<Abis extends ContractAbi, Filter, Abi = Abis[number]> = Abi extends Filter
	? Abi
	: never;

type _TypedArray<Type, Size extends string> = Size extends ''
	? Type[]
	: FixedSizeArray<Type, ConvertToNumber<Size>>;

export type PrimitiveAddressType<Type extends string> = Type extends `address[${infer Size}]`
	? _TypedArray<Address, Size>
	: Type extends 'address'
	? Address
	: never;

export type PrimitiveStringType<Type extends string> = Type extends `string${string}[${infer Size}]`
	? _TypedArray<string, Size>
	: Type extends 'string' | `string${string}`
	? string
	: never;

export type PrimitiveBooleanType<Type extends string> = Type extends `bool[${infer Size}]`
	? _TypedArray<boolean, Size>
	: Type extends 'bool'
	? boolean
	: never;

export type PrimitiveIntegerType<Type extends string> = Type extends `uint${string}[${infer Size}]`
	? _TypedArray<Numbers, Size>
	: Type extends 'uint' | 'int' | `int${string}` | `uint${string}`
	? Numbers
	: never;

export type PrimitiveBytesType<Type extends string> = Type extends `bytes${string}[${infer Size}]`
	? _TypedArray<Bytes, Size>
	: Type extends 'bytes' | `bytes${string}`
	? Bytes
	: never;

export type PrimitiveTupleType<
	Type extends string,
	Components extends ReadonlyArray<AbiParameter> | undefined = [],
> = Components extends ReadonlyArray<AbiParameter>
	? Type extends 'tuple'
		? {
				// eslint-disable-next-line no-use-before-define
				[Param in Components[number] as Param['name']]: MatchPrimitiveType<
					Param['type'],
					Param['components']
				>;
		  }
		: Type extends `tuple[${infer Size}]`
		? _TypedArray<
				{
					// eslint-disable-next-line no-use-before-define
					[Param in Components[number] as Param['name']]: MatchPrimitiveType<
						Param['type'],
						Param['components']
					>;
				},
				Size
		  >
		: never
	: never;

export type MatchPrimitiveType<
	Type extends string,
	Components extends ReadonlyArray<AbiParameter> | undefined,
> =
	| PrimitiveAddressType<Type>
	| PrimitiveStringType<Type>
	| PrimitiveBooleanType<Type>
	| PrimitiveIntegerType<Type>
	| PrimitiveBytesType<Type>
	| PrimitiveTupleType<Type, Components>
	| Type;

// Only intended to use locally so why not exported
// TODO: Inspect Record<string, AbiParameter> not working constraint
// eslint-disable-next-line @typescript-eslint/no-explicit-any
type _ExtractParameterType<T extends Record<string, any>> = {
	[K in keyof T]: MatchPrimitiveType<T[K]['type'], T[K]['components']>;
};

export type ContractMethodOutputParameters<Params extends ReadonlyArray<AbiParameter>> =
	ObjectValueToTuple<_ExtractParameterType<ArrayToIndexObject<Params>>>;

export type ContractMethodInputParameters<Params extends ReadonlyArray<AbiParameter>> = {
	[Param in Params[number] as Param['name']]: MatchPrimitiveType<
		Param['type'],
		Param['components']
	>;
};

export type ContractConstructor<Abis extends ContractAbi> = {
	[Abi in FilterAbis<Abis, AbiConstructorFragment> as 'constructor']: {
		readonly Abi: Abi;
		readonly Inputs: ContractMethodInputParameters<Abi['inputs']>;
	};
}['constructor'];

export type ContractMethods<Abis extends ContractAbi> = {
	[Abi in FilterAbis<Abis, AbiFunctionFragment> as Abi['name']]: {
		readonly Abi: Abi;
		readonly Inputs: ContractMethodInputParameters<Abi['inputs']>;
		readonly Outputs: ContractMethodOutputParameters<Abi['outputs']>;
	};
};

export type ContractEvents<Abis extends ContractAbi> = {
	[Abi in FilterAbis<Abis, AbiEventFragment> as Abi['name']]: {
		readonly Abi: Abi;
		readonly Inputs: ContractMethodInputParameters<Abi['inputs']>;
	};
};
>>>>>>> 98c7bc4f
<|MERGE_RESOLUTION|>--- conflicted
+++ resolved
@@ -1,4 +1,13 @@
-<<<<<<< HEAD
+import {
+	Address,
+	Bytes,
+	Numbers,
+	ObjectValueToTuple,
+	ArrayToIndexObject,
+	FixedSizeArray,
+} from 'web3-utils';
+import { ConvertToNumber } from './number_map_type';
+
 export type AbiParameterBaseType =
 	| 'address'
 	| 'uint'
@@ -9,45 +18,6 @@
 	| 'array'
 	| 'tuple';
 
-// TODO: Adding reference of source definition/doc for these types
-export type AbiParameter = {
-	readonly name: string;
-	readonly type: string;
-	readonly internalType?: string | null;
-	readonly indexed?: boolean;
-	readonly components?: ReadonlyArray<AbiParameter>;
-	readonly arrayLength?: number;
-	readonly arrayChildren?: ReadonlyArray<AbiParameter>;
-};
-
-type AbiFragmentTypes = 'constructor' | 'event' | 'function';
-
-export type AbiBaseFragment = {
-	readonly name?: string;
-	readonly type: AbiFragmentTypes;
-	readonly inputs?: ReadonlyArray<AbiParameter>;
-};
-
-export type AbiConstructorFragment = AbiBaseFragment & {
-	readonly type: 'constructor';
-	readonly stateMutability: 'nonpayable' | 'payable';
-};
-
-export type AbiFunctionFragment = AbiBaseFragment & {
-	readonly type: 'function';
-	readonly stateMutability?: 'nonpayable' | 'payable' | 'pure' | 'view';
-	readonly outputs?: ReadonlyArray<AbiParameter>;
-=======
-import {
-	Address,
-	Bytes,
-	Numbers,
-	ObjectValueToTuple,
-	ArrayToIndexObject,
-	FixedSizeArray,
-} from 'web3-utils';
-import { ConvertToNumber } from './number_map_type';
-
 export interface AbiStruct {
 	[key: string]: unknown;
 	name?: string;
@@ -63,7 +33,7 @@
 export type AbiParameter = {
 	readonly name: string;
 	readonly type: string;
-	readonly baseType?: string;
+	readonly internalType: string;
 	readonly indexed?: boolean;
 	readonly components?: ReadonlyArray<AbiParameter>;
 	readonly arrayLength?: number;
@@ -90,79 +60,22 @@
 	readonly stateMutability: 'nonpayable' | 'payable' | 'pure' | 'view';
 	readonly inputs: ReadonlyArray<AbiParameter>;
 	readonly outputs: ReadonlyArray<AbiParameter>;
->>>>>>> 98c7bc4f
 
 	// legacy properties
 	readonly constant?: boolean; // stateMutability == 'pure' or stateMutability == 'view'
 	readonly payable?: boolean; // stateMutability == 'payable'
 };
 
-<<<<<<< HEAD
-export type AbiEventFragment = AbiBaseFragment & {
-	readonly type: 'event';
-=======
 // https://docs.soliditylang.org/en/latest/abi-spec.html#json
 export type AbiEventFragment = AbiBaseFragment & {
 	readonly name: string;
 	readonly type: 'event';
 	readonly inputs: ReadonlyArray<AbiParameter>;
->>>>>>> 98c7bc4f
 	readonly anonymous?: boolean;
 };
 
 // https://docs.soliditylang.org/en/latest/abi-spec.html#json
 export type AbiFragment = AbiConstructorFragment | AbiFunctionFragment | AbiEventFragment;
-<<<<<<< HEAD
-export type Abi = ReadonlyArray<AbiFragment>;
-export type AbiInput = string | AbiParameter | { readonly [key: string]: unknown };
-
-export type ReaderOptions = {
-	wordSize: number;
-	// eslint-disable-next-line no-use-before-define
-	param: CompiledParameter;
-};
-
-export type WriterOptions = {
-	wordSize: number;
-	// eslint-disable-next-line no-use-before-define
-	param: CompiledParameter;
-};
-
-export type Reader<ValueType> = (
-	bytes: Buffer,
-	offset: number,
-	options: ReaderOptions,
-) => { value: ValueType; offset: number };
-
-export type Writer<ValueType> = (
-	value: ValueType,
-	options: WriterOptions,
-) => { head: Buffer; tail: Buffer; refreshHead: boolean };
-
-export type CompiledParameter<T = unknown> = {
-	name: string | null;
-	type: string;
-	internalType: string;
-	baseType: AbiParameterBaseType;
-	arrayLength: number | null;
-	path: string;
-	components: ReadonlyArray<CompiledParameter>;
-	read: Reader<T>;
-	write: Writer<T>;
-};
-
-export type AbiTypeToNativeType<T extends AbiParameterBaseType> = T extends 'bool' ? boolean : any;
-
-export interface AbiStruct {
-	[key: string]: unknown;
-	name?: string;
-	type: string;
-}
-
-export interface AbiCoderStruct extends AbiStruct {
-	components?: Array<AbiStruct>;
-}
-=======
 
 export type ContractAbi = ReadonlyArray<AbiFragment>;
 
@@ -282,4 +195,40 @@
 		readonly Inputs: ContractMethodInputParameters<Abi['inputs']>;
 	};
 };
->>>>>>> 98c7bc4f
+
+export type ReaderOptions = {
+	wordSize: number;
+	// eslint-disable-next-line no-use-before-define
+	param: CompiledParameter;
+};
+
+export type WriterOptions = {
+	wordSize: number;
+	// eslint-disable-next-line no-use-before-define
+	param: CompiledParameter;
+};
+
+export type Reader<ValueType> = (
+	bytes: Buffer,
+	offset: number,
+	options: ReaderOptions,
+) => { value: ValueType; offset: number };
+
+export type Writer<ValueType> = (
+	value: ValueType,
+	options: WriterOptions,
+) => { head: Buffer; tail: Buffer; refreshHead: boolean };
+
+export type CompiledParameter<T = unknown> = {
+	name: string | null;
+	type: string;
+	internalType: string;
+	baseType: AbiParameterBaseType;
+	arrayLength: number | null;
+	path: string;
+	components: ReadonlyArray<CompiledParameter>;
+	read: Reader<T>;
+	write: Writer<T>;
+};
+
+export type AbiTypeToNativeType<T extends AbiParameterBaseType> = T extends 'bool' ? boolean : any;