﻿/*
This file is part of web3.js.

web3.js is free software: you can redistribute it and/or modify
it under the terms of the GNU Lesser General Public License as published by
the Free Software Foundation, either version 3 of the License, or
(at your option) any later version.

web3.js is distributed in the hope that it will be useful,
but WITHOUT ANY WARRANTY; without even the implied warranty of
MERCHANTABILITY or FITNESS FOR A PARTICULAR PURPOSE.  See the
GNU Lesser General Public License for more details.

You should have received a copy of the GNU Lesser General Public License
along with web3.js.  If not, see <http://www.gnu.org/licenses/>.
*/

<<<<<<< HEAD
=======
import { TypedTransaction } from '@ethereumjs/tx';
import defaultImport, * as fullImport from '@ethereumjs/tx';
>>>>>>> 05ab281c
import { decrypt as createDecipheriv, encrypt as createCipheriv } from 'ethereum-cryptography/aes';
import { pbkdf2Sync } from 'ethereum-cryptography/pbkdf2';
import { scryptSync } from 'ethereum-cryptography/scrypt';
import { getPublicKey, recoverPublicKey, signSync, utils } from 'ethereum-cryptography/secp256k1';
import {
	InvalidKdfError,
	InvalidPasswordError,
	InvalidPrivateKeyError,
	InvalidSignatureError,
	IVLengthError,
	KeyDerivationError,
	KeyStoreVersionError,
	PBKDF2IterationsError,
	PrivateKeyLengthError,
	TransactionSigningError,
	UndefinedRawTransactionError,
} from 'web3-errors';
import {
	Address,
	Bytes,
	HexString,
	CipherOptions,
	PBKDF2SHA256Params,
	ScryptParams,
	KeyStore,
} from 'web3-types';
import {
	bytesToBuffer,
	bytesToHex,
	hexToBytes,
	isHexStrict,
	numberToHex,
	randomBytes,
	sha3Raw,
	toChecksumAddress,
	utf8ToHex,
	uuidV4,
} from 'web3-utils';
import { isBuffer, isNullish, isString, validator } from 'web3-validator';
import { TransactionFactory } from './tx/transactionFactory';
import { keyStoreSchema } from './schemas';
import type {
	SignatureObject,
	SignResult,
	SignTransactionResult,
	Web3Account,
	TypedTransaction,
} from './types';

const { TransactionFactory } = defaultImport || fullImport;

/**
 * Get the private key buffer after the validation
 */
export const parseAndValidatePrivateKey = (data: Bytes, ignoreLength?: boolean): Buffer => {
	let privateKeyBuffer: Buffer;

	// To avoid the case of 1 character less in a hex string which is prefixed with '0' by using 'bytesToBuffer'
	if (!ignoreLength && typeof data === 'string' && isHexStrict(data) && data.length !== 66) {
		throw new PrivateKeyLengthError();
	}

	try {
		privateKeyBuffer = Buffer.isBuffer(data) ? data : bytesToBuffer(data);
	} catch {
		throw new InvalidPrivateKeyError();
	}

	if (!ignoreLength && privateKeyBuffer.byteLength !== 32) {
		throw new PrivateKeyLengthError();
	}

	return privateKeyBuffer;
};

/**
 *
 * Hashes the given message. The data will be UTF-8 HEX decoded and enveloped as follows: "\\x19Ethereum Signed Message:\\n" + message.length + message and hashed using keccak256.
 *
 * @param message - A message to hash, if its HEX it will be UTF8 decoded.
 * @returns The hashed message
 *
 * ```ts
 * hashMessage("Hello world")
 * > "0x8144a6fa26be252b86456491fbcd43c1de7e022241845ffea1c3df066f7cfede"
 * hashMessage(utf8ToHex("Hello world")) // Will be hex decoded in hashMessage
 * > "0x8144a6fa26be252b86456491fbcd43c1de7e022241845ffea1c3df066f7cfede"
 * ```
 */
export const hashMessage = (message: string): string => {
	const messageHex = isHexStrict(message) ? message : utf8ToHex(message);

	const messageBytes = hexToBytes(messageHex);

	const preamble = Buffer.from(
		`\x19Ethereum Signed Message:\n${messageBytes.byteLength}`,
		'utf8',
	);

	const ethMessage = Buffer.concat([preamble, messageBytes]);

	return sha3Raw(ethMessage); // using keccak in web3-utils.sha3Raw instead of SHA3 (NIST Standard) as both are different
};

/**
 * Signs arbitrary data with a given private key.
 * **_NOTE:_** The value passed as the data parameter will be UTF-8 HEX decoded and wrapped as follows: "\\x19Ethereum Signed Message:\\n" + message.length + message
 *
 * @param data - The data to sign
 * @param privateKey - The 32 byte private key to sign with
 * @returns The signature Object containing the message, messageHash, signature r, s, v
 *
 * ```ts
 * web3.eth.accounts.sign('Some data', '0x4c0883a69102937d6231471b5dbb6204fe5129617082792ae468d01a3f362318')
 * > {
 * message: 'Some data',
 * messageHash: '0x1da44b586eb0729ff70a73c326926f6ed5a25f5b056e7f47fbc6e58d86871655',
 * v: '0x1c',
 * r: '0xb91467e570a6466aa9e9876cbcd013baba02900b8979d43fe208a4a4f339f5fd',
 * s: '0x6007e74cd82e037b800186422fc2da167c747ef045e5d18a5f5d4300f8e1a029',
 * signature: '0xb91467e570a6466aa9e9876cbcd013baba02900b8979d43fe208a4a4f339f5fd6007e74cd82e037b800186422fc2da167c747ef045e5d18a5f5d4300f8e1a0291c'
 * }
 * ```
 */
export const sign = (data: string, privateKey: Bytes): SignResult => {
	const privateKeyBuffer = parseAndValidatePrivateKey(privateKey);

	const hash = hashMessage(data);

	const [signature, recoverId] = signSync(hash.substring(2), privateKeyBuffer, {
		// Makes signatures compatible with libsecp256k1
		recovered: true,

		// Returned signature should be in DER format ( non compact )
		der: false,
	});

	const r = Buffer.from(signature.slice(0, 32));
	const s = Buffer.from(signature.slice(32, 64));
	const v = recoverId + 27;

	return {
		message: data,
		messageHash: hash,
		v: numberToHex(v),
		r: bytesToHex(r),
		s: bytesToHex(s),
		signature: `0x${Buffer.from(signature).toString('hex')}${v.toString(16)}`,
	};
};

/**
 * Signs an Ethereum transaction with a given private key.
 *
 * @param transaction - The transaction, must be a legacy, EIP2930 or EIP 1559 transaction type
 * @param privateKey -  The private key to import. This is 32 bytes of random data.
 * @returns A signTransactionResult object that contains message hash, r, s, v, transaction hash and raw transaction.
 *
 * This function is not stateful here. We need network access to get the account `nonce` and `chainId` to sign the transaction.
 * This function will rely on user to provide the full transaction to be signed. If you want to sign a partial transaction object
 * Use {@link Web3.eth.accounts.sign} instead.
 *
 * Signing a legacy transaction
 * ```ts
 * signTransaction({
 *	to: '0x118C2E5F57FD62C2B5b46a5ae9216F4FF4011a07',
 *	value: '0x186A0',
 *	gasLimit: '0x520812',
 *	gasPrice: '0x09184e72a000',
 *	data: '',
 *	chainId: 1,
 *	nonce: 0,
 * }, '0x4c0883a69102937d6231471b5dbb6204fe5129617082792ae468d01a3f362318'))
 * }
 * > {
 * messageHash: '0x28b7b75f7ba48d588a902c1ff4d5d13cc0ca9ac0aaa39562368146923fb853bf',
 * v: '0x25',
 * r: '0x601b0017b0e20dd0eeda4b895fbc1a9e8968990953482214f880bae593e71b5',
 * s: '0x690d984493560552e3ebdcc19a65b9c301ea9ddc82d3ab8cfde60485fd5722ce',
 * rawTransaction: '0xf869808609184e72a0008352081294118c2e5f57fd62c2b5b46a5ae9216f4ff4011a07830186a08025a00601b0017b0e20dd0eeda4b895fbc1a9e8968990953482214f880bae593e71b5a0690d984493560552e3ebdcc19a65b9c301ea9ddc82d3ab8cfde60485fd5722ce',
 * transactionHash: '0xc5d2460186f7233c927e7db2dcc703c0e500b653ca82273b7bfad8045d85a470'
 * ```
 * Signing an eip 1559 transaction
 * ```ts
 * signTransaction({
 *	to: '0xF0109fC8DF283027b6285cc889F5aA624EaC1F55',
 *	maxPriorityFeePerGas: '0x3B9ACA00',
 *	maxFeePerGas: '0xB2D05E00',
 *	gasLimit: '0x6A4012',
 *	value: '0x186A0',
 *	data: '',
 *	chainId: 1,
 *	nonce: 0,
 * },"0x4c0883a69102937d6231471b5dbb6204fe5129617082792ae468d01a3f362318")
 * > {
 *  messageHash: '0x5744f24d5f0aff6c70487c8e85adf07d8564e50b08558788f00479611d7bae5f',
 * v: '0x25',
 * r: '0x78a5a6b2876c3985f90f82073d18d57ac299b608cc76a4ba697b8bb085048347',
 * s: '0x9cfcb40cc7d505ed17ff2d3337b51b066648f10c6b7e746117de69b2eb6358d',
 * rawTransaction: '0xf8638080836a401294f0109fc8df283027b6285cc889f5aa624eac1f55830186a08025a078a5a6b2876c3985f90f82073d18d57ac299b608cc76a4ba697b8bb085048347a009cfcb40cc7d505ed17ff2d3337b51b066648f10c6b7e746117de69b2eb6358d',
 * transactionHash: '0xc5d2460186f7233c927e7db2dcc703c0e500b653ca82273b7bfad8045d85a470'
 * }
 * ```
 * Signing an eip 2930 transaction
 * ```ts
 * signTransaction({
 *	chainId: 1,
 *	nonce: 0,
 *	gasPrice: '0x09184e72a000',
 *	gasLimit: '0x2710321',
 *	to: '0xF0109fC8DF283027b6285cc889F5aA624EaC1F55',
 *	value: '0x186A0',
 *	data: '',
 *	accessList: [
 *		{
 *			address: '0x0000000000000000000000000000000000000101',
 *			storageKeys: [
 *				'0x0000000000000000000000000000000000000000000000000000000000000000',
 *				'0x00000000000000000000000000000000000000000000000000000000000060a7',
 *			],
 *		},
 *	],
 * },"0x4c0883a69102937d6231471b5dbb6204fe5129617082792ae468d01a3f362318")
 * > {
 * messageHash: '0xc55ea24bdb4c379550a7c9a6818ac39ca33e75bc78ddb862bd82c31cc1c7a073',
 * v: '0x26',
 * r: '0x27344e77871c8b2068bc998bf28e0b5f9920867a69c455b2ed0c1c150fec098e',
 * s: '0x519f0130a1d662841d4a28082e9c9bb0a15e0e59bb46cfc39a52f0e285dec6b9',
 * rawTransaction: '0xf86a808609184e72a000840271032194f0109fc8df283027b6285cc889f5aa624eac1f55830186a08026a027344e77871c8b2068bc998bf28e0b5f9920867a69c455b2ed0c1c150fec098ea0519f0130a1d662841d4a28082e9c9bb0a15e0e59bb46cfc39a52f0e285dec6b9',
 * transactionHash: '0xc5d2460186f7233c927e7db2dcc703c0e500b653ca82273b7bfad8045d85a470'
 * }
 * ```
 */
export const signTransaction = async (
	transaction: TypedTransaction,
	privateKey: HexString,
	// To make it compatible with rest of the API, have to keep it async
	// eslint-disable-next-line @typescript-eslint/require-await
): Promise<SignTransactionResult> => {
	const signedTx = transaction.sign(Buffer.from(privateKey.substring(2), 'hex'));
	if (isNullish(signedTx.v) || isNullish(signedTx.r) || isNullish(signedTx.s))
		throw new TransactionSigningError('Signer Error');

	const validationErrors = signedTx.validate(true);

	if (validationErrors.length > 0) {
		let errorString = 'Signer Error ';
		for (const validationError of validationErrors) {
			errorString += `${errorString} ${validationError}.`;
		}
		throw new TransactionSigningError(errorString);
	}

	const rawTx = bytesToHex(signedTx.serialize());
	const txHash = sha3Raw(rawTx); // using keccak in web3-utils.sha3Raw instead of SHA3 (NIST Standard) as both are different

	return {
		messageHash: bytesToHex(Buffer.from(signedTx.getMessageToSign(true))),
		v: `0x${signedTx.v.toString(16)}`,
		r: `0x${signedTx.r.toString(16)}`,
		s: `0x${signedTx.s.toString(16)}`,
		rawTransaction: rawTx,
		transactionHash: bytesToHex(txHash),
	};
};

/**
 * Recovers the Ethereum address which was used to sign the given RLP encoded transaction.
 *
 * @param rawTransaction - The hex string having RLP encoded transaction
 * @returns The Ethereum address used to sign this transaction
 * ```ts
 * recoverTransaction('0xf869808504e3b29200831e848094f0109fc8df283027b6285cc889f5aa624eac1f55843b9aca008025a0c9cf86333bcb065d140032ecaab5d9281bde80f21b9687b3e94161de42d51895a0727a108a0b8d101465414033c3f705a9c7b826e596766046ee1183dbc8aeaa68');
 * > "0x2c7536E3605D9C16a7a3D7b1898e529396a65c23"
 * ```
 */
export const recoverTransaction = (rawTransaction: HexString): Address => {
	if (isNullish(rawTransaction)) throw new UndefinedRawTransactionError();

	const tx = TransactionFactory.fromSerializedData(Buffer.from(rawTransaction.slice(2), 'hex'));

	return toChecksumAddress(tx.getSenderAddress().toString());
};

/**
 * Recovers the Ethereum address which was used to sign the given data
 *
 * @param data - Either a signed message, hash, or the {@link signatureObject}
 * @param signature - The raw RLP encoded signature
 * @param signatureOrV - signatureOrV
 * @param prefixedOrR - prefixedOrR
 * @param s - s
 * @param prefixed - (default: false) If the last parameter is true, the given message will NOT automatically be prefixed with "\\x19Ethereum Signed Message:\\n" + message.length + message, and assumed to be already prefixed.
 * @returns The Ethereum address used to sign this data
 * ```ts
 * sign('Some data', '0xbe6383dad004f233317e46ddb46ad31b16064d14447a95cc1d8c8d4bc61c3728');
 * > {
 * message: 'Some data',
 * messageHash: '0x1da44b586eb0729ff70a73c326926f6ed5a25f5b056e7f47fbc6e58d86871655',
 * v: '0x1b',
 * r: '0xa8037a6116c176a25e6fc224947fde9e79a2deaa0dd8b67b366fbdfdbffc01f9',
 * s: '0x53e41351267b20d4a89ebfe9c8f03c04de9b345add4a52f15bd026b63c8fb150',
 * signature: '0xa8037a6116c176a25e6fc224947fde9e79a2deaa0dd8b67b366fbdfdbffc01f953e41351267b20d4a89ebfe9c8f03c04de9b345add4a52f15bd026b63c8fb1501b'
 * }
 * recover('0xa8037a6116c176a25e6fc224947fde9e79a2deaa0dd8b67b366fbdfdbffc01f953e41351267b20d4a89ebfe9c8f03c04de9b345add4a52f15bd026b63c8fb1501b');
 * > '0xEB014f8c8B418Db6b45774c326A0E64C78914dC0'
 * ```
 */
export const recover = (
	data: string | SignatureObject,
	signatureOrV?: string,
	prefixedOrR?: boolean | string,
	s?: string,
	prefixed?: boolean,
): Address => {
	if (typeof data === 'object') {
		const signatureStr = `${data.r}${data.s.slice(2)}${data.v.slice(2)}`;
		return recover(data.messageHash, signatureStr, prefixedOrR);
	}
	if (typeof signatureOrV === 'string' && typeof prefixedOrR === 'string' && !isNullish(s)) {
		const signatureStr = `${prefixedOrR}${s.slice(2)}${signatureOrV.slice(2)}`;
		return recover(data, signatureStr, prefixed);
	}

	if (isNullish(signatureOrV)) throw new InvalidSignatureError('signature string undefined');

	const V_INDEX = 130; // r = first 32 bytes, s = second 32 bytes, v = last byte of signature
	const hashedMessage = prefixedOrR ? data : hashMessage(data);

	const v = signatureOrV.substring(V_INDEX); // 0x + r + s + v

	const ecPublicKey = recoverPublicKey(
		Buffer.from(hashedMessage.substring(2), 'hex'),
		Buffer.from(signatureOrV.substring(2, V_INDEX), 'hex'),
		parseInt(v, 16) - 27,
		false,
	);

	const publicKey = `0x${Buffer.from(ecPublicKey).toString('hex').slice(2)}`;

	const publicHash = sha3Raw(publicKey);

	const address = toChecksumAddress(`0x${publicHash.slice(-40)}`);

	return address;
};

/**
 * Get the ethereum Address from a private key
 *
 * @param privateKey - String or buffer of 32 bytes
 * @param ignoreLength - if true, will not error check length
 * @returns The Ethereum address
 * @example
 * ```ts
 * privateKeyToAddress("0xbe6383dad004f233317e46ddb46ad31b16064d14447a95cc1d8c8d4bc61c3728")
 * > "0xEB014f8c8B418Db6b45774c326A0E64C78914dC0"
 * ```
 */
export const privateKeyToAddress = (privateKey: Bytes): string => {
	const privateKeyBuffer = parseAndValidatePrivateKey(privateKey);

	// Get public key from private key in compressed format
	const publicKey = getPublicKey(privateKeyBuffer);

	// Uncompressed ECDSA public key contains the prefix `0x04` which is not used in the Ethereum public key
	const publicKeyHash = sha3Raw(publicKey.slice(1));

	// The hash is returned as 256 bits (32 bytes) or 64 hex characters
	// To get the address, take the last 20 bytes of the public hash
	const address = publicKeyHash.slice(-40);

	return toChecksumAddress(`0x${address}`);
};

/**
 * encrypt a private key with a password, returns a V3 JSON Keystore
 *
 * Read more: https://github.com/ethereum/wiki/wiki/Web3-Secret-Storage-Definition
 *
 * @param privateKey - The private key to encrypt, 32 bytes.
 * @param password - The password used for encryption.
 * @param options - Options to configure to encrypt the keystore either scrypt or pbkdf2
 * @returns Returns a V3 JSON Keystore
 *
 *
 * Encrypt using scrypt options
 * ```ts
 * encrypt('0x67f476289210e3bef3c1c75e4de993ff0a00663df00def84e73aa7411eac18a6',
 * '123',
 * {
 *   n: 8192,
 *	 iv: Buffer.from('bfb43120ae00e9de110f8325143a2709', 'hex'),
 *	 salt: Buffer.from(
 *		'210d0ec956787d865358ac45716e6dd42e68d48e346d795746509523aeb477dd',
 *		'hex',
 *	),
 * }).then(console.log)
 * > {
 * version: 3,
 * id: 'c0cb0a94-4702-4492-b6e6-eb2ac404344a',
 * address: 'cda9a91875fc35c8ac1320e098e584495d66e47c',
 * crypto: {
 *   ciphertext: 'cb3e13e3281ff3861a3f0257fad4c9a51b0eb046f9c7821825c46b210f040b8f',
 *   cipherparams: { iv: 'bfb43120ae00e9de110f8325143a2709' },
 *   cipher: 'aes-128-ctr',
 *   kdf: 'scrypt',
 *   kdfparams: {
 *     n: 8192,
 *     r: 8,
 *     p: 1,
 *     dklen: 32,
 *     salt: '210d0ec956787d865358ac45716e6dd42e68d48e346d795746509523aeb477dd'
 *   },
 *   mac: 'efbf6d3409f37c0084a79d5fdf9a6f5d97d11447517ef1ea8374f51e581b7efd'
 * }
 *}
 *```
 * Encrypting using pbkdf2 options
 * ```ts
 * encrypt('0x348ce564d427a3311b6536bbcff9390d69395b06ed6c486954e971d960fe8709',
 *'123',
 *{
 *	iv: 'bfb43120ae00e9de110f8325143a2709',
 *	salt: '210d0ec956787d865358ac45716e6dd42e68d48e346d795746509523aeb477dd',
 *	c: 262144,
 *	kdf: 'pbkdf2',
 *}).then(console.log)
 * >
 * {
 *   version: 3,
 *   id: '77381417-0973-4e4b-b590-8eb3ace0fe2d',
 *   address: 'b8ce9ab6943e0eced004cde8e3bbed6568b2fa01',
 *   crypto: {
 *     ciphertext: '76512156a34105fa6473ad040c666ae7b917d14c06543accc0d2dc28e6073b12',
 *     cipherparams: { iv: 'bfb43120ae00e9de110f8325143a2709' },
 *     cipher: 'aes-128-ctr',
 *     kdf: 'pbkdf2',
 *     kdfparams: {
 *       dklen: 32,
 *       salt: '210d0ec956787d865358ac45716e6dd42e68d48e346d795746509523aeb477dd',
 *       c: 262144,
 *       prf: 'hmac-sha256'
 *     },
 *   mac: '46eb4884e82dc43b5aa415faba53cc653b7038e9d61cc32fd643cf8c396189b7'
 *   }
 * }
 *```
 */
export const encrypt = async (
	privateKey: Bytes,
	password: string | Buffer,
	options?: CipherOptions,
): Promise<KeyStore> => {
	const privateKeyBuffer = parseAndValidatePrivateKey(privateKey);

	// if given salt or iv is a string, convert it to a Uint8Array
	let salt;
	if (options?.salt) {
		salt = typeof options.salt === 'string' ? Buffer.from(options.salt, 'hex') : options.salt;
	} else {
		salt = randomBytes(32);
	}

	if (!(isString(password) || isBuffer(password))) {
		throw new InvalidPasswordError();
	}

	const bufferPassword = typeof password === 'string' ? Buffer.from(password) : password;

	let initializationVector;
	if (options?.iv) {
		initializationVector =
			typeof options.iv === 'string' ? Buffer.from(options.iv, 'hex') : options.iv;
		if (initializationVector.toString('hex').length !== 32) {
			throw new IVLengthError();
		}
	} else {
		initializationVector = randomBytes(16);
	}

	const kdf = options?.kdf ?? 'scrypt';

	let derivedKey;
	let kdfparams: ScryptParams | PBKDF2SHA256Params;

	// derive key from key derivation function
	if (kdf === 'pbkdf2') {
		kdfparams = {
			dklen: options?.dklen ?? 32,
			salt: salt.toString('hex'),
			c: options?.c ?? 262144,
			prf: 'hmac-sha256',
		};

		if (kdfparams.c < 1000) {
			// error when c < 1000, pbkdf2 is less secure with less iterations
			throw new PBKDF2IterationsError();
		}
		derivedKey = pbkdf2Sync(
			bufferPassword,
			Buffer.from(salt),
			kdfparams.c,
			kdfparams.dklen,
			'sha256',
		);
	} else if (kdf === 'scrypt') {
		kdfparams = {
			n: options?.n ?? 8192,
			r: options?.r ?? 8,
			p: options?.p ?? 1,
			dklen: options?.dklen ?? 32,
			salt: salt.toString('hex'),
		};
		derivedKey = scryptSync(
			bufferPassword,
			Buffer.from(salt),
			kdfparams.n,
			kdfparams.p,
			kdfparams.r,
			kdfparams.dklen,
		);
	} else {
		throw new InvalidKdfError();
	}

	const cipher = await createCipheriv(
		privateKeyBuffer,
		Buffer.from(derivedKey.slice(0, 16)),
		initializationVector,
		'aes-128-ctr',
	);

	const ciphertext = bytesToHex(cipher).slice(2);

	const mac = sha3Raw(Buffer.from([...derivedKey.slice(16, 32), ...cipher])).replace('0x', '');
	return {
		version: 3,
		id: uuidV4(),
		address: privateKeyToAddress(privateKeyBuffer).toLowerCase().replace('0x', ''),
		crypto: {
			ciphertext,
			cipherparams: {
				iv: initializationVector.toString('hex'),
			},
			cipher: 'aes-128-ctr',
			kdf,
			kdfparams,
			mac,
		},
	};
};

/**
 * Get an Account object from the privateKey
 *
 * @param privateKey - String or buffer of 32 bytes
 * @param ignoreLength - if true, will not error check length
 * @returns A Web3Account object
 *
 * The `Web3Account.signTransaction` is not stateful here. We need network access to get the account `nonce` and `chainId` to sign the transaction.
 * Use {@link Web3.eth.accounts.signTransaction} instead.
 *
 * ```ts
 * privateKeyToAccount("0x348ce564d427a3311b6536bbcff9390d69395b06ed6c486954e971d960fe8709");
 * >    {
 * 			address: '0xb8CE9ab6943e0eCED004cDe8e3bBed6568B2Fa01',
 * 			privateKey: '0x348ce564d427a3311b6536bbcff9390d69395b06ed6c486954e971d960fe8709',
 * 			sign,
 * 			signTransaction,
 * 			encrypt,
 * 	}
 * ```
 */
export const privateKeyToAccount = (privateKey: Bytes, ignoreLength?: boolean): Web3Account => {
	const privateKeyBuffer = parseAndValidatePrivateKey(privateKey, ignoreLength);

	return {
		address: privateKeyToAddress(privateKeyBuffer),
		privateKey: bytesToHex(privateKeyBuffer),
		// eslint-disable-next-line @typescript-eslint/no-unused-vars
		signTransaction: (_tx: Record<string, unknown>) => {
			throw new TransactionSigningError('Do not have network access to sign the transaction');
		},
		sign: (data: Record<string, unknown> | string) =>
			sign(typeof data === 'string' ? data : JSON.stringify(data), privateKeyBuffer),
		encrypt: async (password: string, options?: Record<string, unknown>) =>
			encrypt(privateKeyBuffer, password, options),
	};
};

/**
 *
 * Generates and returns a Web3Account object that includes the private and public key
 * For creation of private key, it uses an audited package ethereum-cryptography/secp256k1
 * that is cryptographically secure random number with certain characteristics.
 * Read more: https://www.npmjs.com/package/ethereum-cryptography#secp256k1-curve
 *
 * @returns A Web3Account object
 * ```ts
 * web3.eth.accounts.create();
 * {
 * address: '0xbD504f977021b5E5DdccD8741A368b147B3B38bB',
 * privateKey: '0x964ced1c69ad27a311c432fdc0d8211e987595f7eb34ab405a5f16bdc9563ec5',
 * signTransaction: [Function: signTransaction],
 * sign: [Function: sign],
 * encrypt: [AsyncFunction: encrypt]
 * }
 * ```
 */
export const create = (): Web3Account => {
	const privateKey = utils.randomPrivateKey();

	return privateKeyToAccount(`0x${Buffer.from(privateKey).toString('hex')}`);
};

/**
 * Decrypts a v3 keystore JSON, and creates the account.
 *
 * @param keystore - the encrypted Keystore object or string to decrypt
 * @param password - The password that was used for encryption
 * @param nonStrict - if true and given a json string, the keystore will be parsed as lowercase.
 * @returns Returns the decrypted Web3Account object
 * Decrypting scrypt
 *
 * ```ts
 * decrypt({
 *   version: 3,
 *   id: 'c0cb0a94-4702-4492-b6e6-eb2ac404344a',
 *   address: 'cda9a91875fc35c8ac1320e098e584495d66e47c',
 *   crypto: {
 *   ciphertext: 'cb3e13e3281ff3861a3f0257fad4c9a51b0eb046f9c7821825c46b210f040b8f',
 *      cipherparams: { iv: 'bfb43120ae00e9de110f8325143a2709' },
 *      cipher: 'aes-128-ctr',
 *      kdf: 'scrypt',
 *      kdfparams: {
 *        n: 8192,
 *        r: 8,
 *        p: 1,
 *        dklen: 32,
 *        salt: '210d0ec956787d865358ac45716e6dd42e68d48e346d795746509523aeb477dd'
 *      },
 *      mac: 'efbf6d3409f37c0084a79d5fdf9a6f5d97d11447517ef1ea8374f51e581b7efd'
 *    }
 *   }, '123').then(console.log)
 * > {
 * address: '0xcdA9A91875fc35c8Ac1320E098e584495d66e47c',
 * privateKey: '67f476289210e3bef3c1c75e4de993ff0a00663df00def84e73aa7411eac18a6',
 * signTransaction: [Function: signTransaction],
 * sign: [Function: sign],
 * encrypt: [AsyncFunction: encrypt]
 * }
 * ```
 */
export const decrypt = async (
	keystore: KeyStore | string,
	password: string | Buffer,
	nonStrict?: boolean,
): Promise<Web3Account> => {
	const json =
		typeof keystore === 'object'
			? keystore
			: (JSON.parse(nonStrict ? keystore.toLowerCase() : keystore) as KeyStore);

	validator.validateJSONSchema(keyStoreSchema, json);

	if (json.version !== 3) throw new KeyStoreVersionError();

	const bufferPassword = typeof password === 'string' ? Buffer.from(password) : password;

	validator.validate(['bytes'], [bufferPassword]);

	let derivedKey;
	if (json.crypto.kdf === 'scrypt') {
		const kdfparams = json.crypto.kdfparams as ScryptParams;
		const bufferSalt =
			typeof kdfparams.salt === 'string'
				? Buffer.from(kdfparams.salt, 'hex')
				: kdfparams.salt;
		derivedKey = scryptSync(
			bufferPassword,
			bufferSalt,
			kdfparams.n,
			kdfparams.p,
			kdfparams.r,
			kdfparams.dklen,
		);
	} else if (json.crypto.kdf === 'pbkdf2') {
		const kdfparams: PBKDF2SHA256Params = json.crypto.kdfparams as PBKDF2SHA256Params;

		const bufferSalt =
			typeof kdfparams.salt === 'string'
				? Buffer.from(kdfparams.salt, 'hex')
				: kdfparams.salt;

		derivedKey = pbkdf2Sync(bufferPassword, bufferSalt, kdfparams.c, kdfparams.dklen, 'sha256');
	} else {
		throw new InvalidKdfError();
	}

	const ciphertext = hexToBytes(`0X${json.crypto.ciphertext}`);
	const mac = sha3Raw(Buffer.from([...derivedKey.slice(16, 32), ...ciphertext])).replace(
		'0x',
		'',
	);

	if (mac !== json.crypto.mac) {
		throw new KeyDerivationError();
	}

	const seed = await createDecipheriv(
		Buffer.from(json.crypto.ciphertext, 'hex'),
		derivedKey.slice(0, 16),
		Buffer.from(json.crypto.cipherparams.iv, 'hex'),
	);

	return privateKeyToAccount(Buffer.from(seed));
};<|MERGE_RESOLUTION|>--- conflicted
+++ resolved
@@ -15,11 +15,6 @@
 along with web3.js.  If not, see <http://www.gnu.org/licenses/>.
 */
 
-<<<<<<< HEAD
-=======
-import { TypedTransaction } from '@ethereumjs/tx';
-import defaultImport, * as fullImport from '@ethereumjs/tx';
->>>>>>> 05ab281c
 import { decrypt as createDecipheriv, encrypt as createCipheriv } from 'ethereum-cryptography/aes';
 import { pbkdf2Sync } from 'ethereum-cryptography/pbkdf2';
 import { scryptSync } from 'ethereum-cryptography/scrypt';
