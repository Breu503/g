--- conflicted
+++ resolved
@@ -52,12 +52,9 @@
 	utf8ToHex,
 	uuidV4,
 } from 'web3-utils';
-<<<<<<< HEAD
-import { isBuffer, isNullish, isString, validator } from 'web3-validator';
+
+import { isBuffer, isNullish, isString, validator, isHexStrict } from 'web3-validator';
 import { TransactionFactory } from './tx/transactionFactory';
-=======
-import { isBuffer, isNullish, isString, validator, isHexStrict } from 'web3-validator';
->>>>>>> de5617ce
 import { keyStoreSchema } from './schemas';
 import type {
 	SignatureObject,
