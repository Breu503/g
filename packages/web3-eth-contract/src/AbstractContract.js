/*
    This file is part of web3.js.

    web3.js is free software: you can redistribute it and/or modify
    it under the terms of the GNU Lesser General Public License as published by
    the Free Software Foundation, either version 3 of the License, or
    (at your option) any later version.

    web3.js is distributed in the hope that it will be useful,
    but WITHOUT ANY WARRANTY; without even the implied warranty of
    MERCHANTABILITY or FITNESS FOR A PARTICULAR PURPOSE.  See the
    GNU Lesser General Public License for more details.

    You should have received a copy of the GNU Lesser General Public License
    along with web3.js.  If not, see <http://www.gnu.org/licenses/>.
*/
/**
 * @file AbstractContract.js
 * @author Samuel Furter <samuel@ethereum.org>
 * @date 2018
 */

import {AbstractWeb3Module} from 'web3-core';

export default class AbstractContract extends AbstractWeb3Module {
    /**
<<<<<<< HEAD
     * @param {EthereumProvider|HttpProvider|WebsocketProvider|IpcProvider|String} provider
=======
     * @param {Web3EthereumProvider|HttpProvider|WebsocketProvider|IpcProvider|String} provider
     * @param {ProvidersModuleFactory} providersModuleFactory
     * @param {MethodModuleFactory} methodModuleFactory
>>>>>>> a0195305
     * @param {ContractModuleFactory} contractModuleFactory
     * @param {AbiCoder} abiCoder
     * @param {Accounts} accounts
     * @param {Object} utils
     * @param {Object} formatters
     * @param {Array} abi
     * @param {String} address
     * @param {Object} options
     *
     * @constructor
     */
    constructor(
        provider,
        contractModuleFactory,
        accounts,
        abiCoder,
        utils,
        formatters,
        abi = [],
        address = '',
        options = {}
    ) {
        super(provider, options);

        this.contractModuleFactory = contractModuleFactory;
        this.abiCoder = abiCoder;
        this.utils = utils;
        this.formatters = formatters;
        this.abiMapper = this.contractModuleFactory.createAbiMapper();
        this.options = options;
        this.accounts = accounts;
        this.methodFactory = this.contractModuleFactory.createMethodFactory();
        this.abiModel = this.abiMapper.map(abi);
        this.transactionSigner = options.transactionSigner;
        this.methods = this.contractModuleFactory.createMethodsProxy(this);
        this.events = this.contractModuleFactory.createEventSubscriptionsProxy(this);

        if (address) {
            this.address = address;
        }
    }

    /**
     * Returns the jsonInterface
     *
     * @property abiModel
     *
     * @returns {AbiModel}
     */
    get jsonInterface() {
        return this.abiModel;
    }

    /**
     * Sets the abiModel property
     *
     * @property abiModel
     *
     * @param {Object} value
     */
    set jsonInterface(value) {
        this.abiModel = this.abiMapper.map(value);
        this.methods.abiModel = this.abiModel;
        this.events.abiModel = this.abiModel;
    }

    /**
     * Getter for the contract address
     *
     * @property address
     *
     * @returns {String}
     */
    get address() {
        return this.options.address;
    }

    /**
     * Setter for the contract address
     *
     * @property address
     *
     * @param {String} value
     */
    set address(value) {
        this.options.address = value;
    }

    /**
     * Adds event listeners and creates a subscription, and remove it once its fired.
     *
     * @method once
     *
     * @param {String} eventName
     * @param {Object} options
     * @param {Function} callback
     *
     * @callback callback callback(error, result)
     * @returns {undefined}
     */
    once(eventName, options, callback) {
        if (!callback) {
            throw new Error('Once requires a callback function.');
        }

        if (options) {
            delete options.fromBlock;
        }

        const eventSubscription = this.events[eventName](options, callback);

        eventSubscription.on('data', () => {
            eventSubscription.unsubscribe();
        });
    }

    /**
     * Returns the past event logs by his name
     *
     * @method getPastEvents
     *
     * @param {String} eventName
     * @param {Object} options
     * @param {Function} callback
     *
     * @callback callback callback(error, result)
     * @returns {Promise<Array>}
     */
    async getPastEvents(eventName, options, callback) {
        let method;

        if (eventName !== 'allEvents') {
            if (!this.abiModel.hasEvent(eventName)) {
                throw new Error(`Event with name "${eventName}" does not exists.`);
            }

            method = this.methodFactory.createPastEventLogsMethod(this.abiModel.getEvent(eventName));
        } else {
            method = this.methodFactory.createAllPastEventLogsMethod(this.abiModel);
        }

        method.parameters = [options];
        method.callback = callback;

        const response = await method.execute(this);

        return response;
    }

    /**
     * Deploy an contract and returns an new Contract instance with the correct address set
     *
     * @method deploy
     *
     * @param {Object} options
     *
     * @returns {Promise<Contract>|EventEmitter}
     */
    deploy(options) {
        return this.methods.contractConstructor(options);
    }

    /**
     * TODO: It was and is just a shallow copy here and not a deep copy of the object.
     *
     * Return an new instance of the Contract object
     *
     * @method clone
     *
     * @returns {AbstractContract}
     */
    clone() {
        const clone = this.contractModuleFactory.createContract(
            this.currentProvider,
            this.providersModuleFactory,
            this.accounts,
            [],
            '',
            this.options
        );

        clone.abiModel = this.abiModel;

        return clone;
    }
}<|MERGE_RESOLUTION|>--- conflicted
+++ resolved
@@ -24,13 +24,7 @@
 
 export default class AbstractContract extends AbstractWeb3Module {
     /**
-<<<<<<< HEAD
-     * @param {EthereumProvider|HttpProvider|WebsocketProvider|IpcProvider|String} provider
-=======
      * @param {Web3EthereumProvider|HttpProvider|WebsocketProvider|IpcProvider|String} provider
-     * @param {ProvidersModuleFactory} providersModuleFactory
-     * @param {MethodModuleFactory} methodModuleFactory
->>>>>>> a0195305
      * @param {ContractModuleFactory} contractModuleFactory
      * @param {AbiCoder} abiCoder
      * @param {Accounts} accounts
@@ -53,7 +47,7 @@
         address = '',
         options = {}
     ) {
-        super(provider, options);
+        super(provider, options, null, null);
 
         this.contractModuleFactory = contractModuleFactory;
         this.abiCoder = abiCoder;
