--- conflicted
+++ resolved
@@ -8,10 +8,7 @@
 	AbiConstructorFragment,
 	AbiEventFragment,
 	AbiFunctionFragment,
-<<<<<<< HEAD
-=======
 	isAbiFunctionFragment,
->>>>>>> 98c7bc4f
 } from 'web3-eth-abi';
 import { HexString, Uint } from 'web3-utils';
 import { ContractOptions } from './types';
@@ -125,11 +122,7 @@
 
 	return {
 		...result,
-<<<<<<< HEAD
-		returnValue: decodeLog([...(event.inputs ?? [])], data.data, argTopics),
-=======
 		returnValue: decodeLog([...event.inputs], data.data, argTopics),
->>>>>>> 98c7bc4f
 		event: event.name,
 		signature: event.anonymous || !data.topics[0] ? null : data.topics[0],
 		raw: {
@@ -192,11 +185,7 @@
 	}
 
 	const value = returnValues.length >= 2 ? returnValues.slice(2) : returnValues;
-<<<<<<< HEAD
-	const result = decodeParameters([...(abi.inputs ?? [])], value);
-=======
 	const result = decodeParameters([...abi.inputs], value);
->>>>>>> 98c7bc4f
 
 	if (result.__length__ === 1) {
 		return result[0];
