# Changelog

All notable changes to this project will be documented in this file.

The format is based on [Keep a Changelog](https://keepachangelog.com/en/1.0.0/),
and this project adheres to [Semantic Versioning](https://semver.org/spec/v2.0.0.html).

<!-- EXAMPLE

## [1.0.0]

### Added

- I've added feature XY (#1000)

### Changed

- I've cleaned up XY (#1000)

### Deprecated

- I've deprecated XY (#1000)

### Removed

- I've removed XY (#1000)

### Fixed

- I've fixed XY (#1000)

### Security

- I've improved the security in XY (#1000)

-->

## [4.0.1-alpha.1]

### Added

-   `web3-rpc-methods` dependency (#5441)
-   Added chain and hardfork validation for transaction and transaction.common object in `validateTransactionForSigning`

### Changed

-   `Web3EthExecutionAPI` is now imported via `web3-types` instead of `web3_eth_execution_api.ts` (#5441)
-   Replace the imported methods from `rpc_methods.ts` with `ethRpcMethods` imports from `web3-rpc-methods` (#5441)
-   `Web3NetAPI` is now imported from `web3-types` instead of `web3-net` (#5441)
-   Moved `rpc_methods` tests to `web3-rpc-methods` (#5441)
-   Implemented the logic for `transactionBlockTimeout` (#5294)
-   Use subscription at `rejectIfBlockTimeout` when the provider supports subscription. Implement this as an experimental feature (if `useSubscriptionWhenCheckingBlockTimeout` at `enableExperimentalFeatures` is `true`). (#5481)
-   At some test cases, optimized some codes. (#5481)

### Removed

-   Moved the errors' classes from `web3-eth/src/errors.ts` to `web3-errors/src/errors/transaction_errors.ts` (#5462)

### Fixed

-   Fix `getBlock` returning empty transactions object on `hydrated` true (#5556)
-   [setimmediate](https://github.com/yuzujs/setImmediate) package to polyfill [setImmediate](https://nodejs.org/api/timers.html#setimmediatecallback-args) for browsers (#5450)

## [4.0.1-alpha.2]

### Changed

-   Updated Web3.js dependencies (#5664)

## [4.0.1-alpha.3]

### Changed

-   Updated dependencies (#5725)

## [4.0.1-alpha.4]

### Changed

-   `tsc` compiled files moved to `lib/` directory from `dist/` (#5739)

## [4.0.1-alpha.5]

### Changed

-   web3.js dependencies (#5757)

### Fixed

-   Enable transaction with local wallet index in the `to` field (#5731)

## [4.0.1-rc.0]

### Changed

-   Update imports statements for objects that was moved between web3 packages (#5771)
-   `sendTransaction` and `sendSignedTransaction` now errors with (and `error` event emits) the following possible errors: `TransactionRevertedWithoutReasonError`, `TransactionRevertInstructionError`, `TransactionRevertWithCustomError`, `InvalidResponseError`, or `ContractExecutionError` (#5854)

### Added

-   Added `createAccessList` functionality ( #5780 )
-   Added support of `safe` and `finalized` block tags (#5823)
-   `contractAbi` option to `SendTransactionOptions` and `SendSignedTransactionOptions` to added the ability to parse custom solidity errors (#5854)

### Removed

-   `getRevertReason` is no longer exported (#5844)

## [4.0.1-rc.1]

### Added

-   Added hybrid build (ESM and CJS) of library (#5904)
-   Added source files (#5956)

### Changed

-   `signTransaction` will now return `gas` instead of `gasLimit` for returned transaction object regardless of what property name the provider uses (#5915)
-   `formatTransaction` will now replace `data` transaction property with `input` (#5915)
-   `isTransactionCall` will now check if `value.input` `isHexStrict` if provided (#5915)
-   The functions `defaultTransactionBuilder` and `transactionBuilder` are now utilizing the type `Transaction` for the transaction object. (#5993)

### Removed

-   Removed dependencies @ethereumjs/tx, @ethereumjs/common (#5963)

## [Unreleased]

<<<<<<< HEAD
### Fixed

-   Fixed `ignoreGasPricing` bug with wallet in context (#6071)
=======
### Changed

-   `formatTransaction` no longer throws a `TransactionDataAndInputError` if it's passed a transaction object with both `data` and `input` properties set (as long as they are the same value) (#6064)
-   Refactored documentation for `rpc_method_wrappers` to point to the previously duplicated documentation found under the `Web3Eth` class documentation (#6054)
-   Replaced Buffer for Uint8Array (#6004)
>>>>>>> 0e5c06fe
<|MERGE_RESOLUTION|>--- conflicted
+++ resolved
@@ -126,14 +126,11 @@
 
 ## [Unreleased]
 
-<<<<<<< HEAD
 ### Fixed
 
 -   Fixed `ignoreGasPricing` bug with wallet in context (#6071)
-=======
 ### Changed
 
 -   `formatTransaction` no longer throws a `TransactionDataAndInputError` if it's passed a transaction object with both `data` and `input` properties set (as long as they are the same value) (#6064)
 -   Refactored documentation for `rpc_method_wrappers` to point to the previously duplicated documentation found under the `Web3Eth` class documentation (#6054)
--   Replaced Buffer for Uint8Array (#6004)
->>>>>>> 0e5c06fe
+-   Replaced Buffer for Uint8Array (#6004)