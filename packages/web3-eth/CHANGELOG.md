# Changelog

All notable changes to this project will be documented in this file.

The format is based on [Keep a Changelog](https://keepachangelog.com/en/1.0.0/),
and this project adheres to [Semantic Versioning](https://semver.org/spec/v2.0.0.html).

<!-- EXAMPLE

## [1.0.0]

### Added

- I've added feature XY (#1000)

### Changed

- I've cleaned up XY (#1000)

### Deprecated

- I've deprecated XY (#1000)

### Removed

- I've removed XY (#1000)

### Fixed

- I've fixed XY (#1000)

### Security

- I've improved the security in XY (#1000)

-->

## [4.0.1-alpha.1]

### Added

-   `web3-rpc-methods` dependency (#5441)
-   Added chain and hardfork validation for transaction and transaction.common object in `validateTransactionForSigning`

### Changed

-   `Web3EthExecutionAPI` is now imported via `web3-types` instead of `web3_eth_execution_api.ts` (#5441)
-   Replace the imported methods from `rpc_methods.ts` with `ethRpcMethods` imports from `web3-rpc-methods` (#5441)
-   `Web3NetAPI` is now imported from `web3-types` instead of `web3-net` (#5441)
-   Moved `rpc_methods` tests to `web3-rpc-methods` (#5441)
-   Implemented the logic for `transactionBlockTimeout` (#5294)
-   Use subscription at `rejectIfBlockTimeout` when the provider supports subscription. Implement this as an experimental feature (if `useSubscriptionWhenCheckingBlockTimeout` at `enableExperimentalFeatures` is `true`). (#5481)
-   At some test cases, optimized some codes. (#5481)

### Removed

-   Moved the errors' classes from `web3-eth/src/errors.ts` to `web3-errors/src/errors/transaction_errors.ts` (#5462)

### Fixed

-   Fix `getBlock` returning empty transactions object on `hydrated` true (#5556)
-   [setimmediate](https://github.com/yuzujs/setImmediate) package to polyfill [setImmediate](https://nodejs.org/api/timers.html#setimmediatecallback-args) for browsers (#5450)

## [4.0.1-alpha.2]

### Changed

-   Updated Web3.js dependencies (#5664)

## [4.0.1-alpha.3]

### Changed

-   Updated dependencies (#5725)

## [4.0.1-alpha.4]

### Changed

-   `tsc` compiled files moved to `lib/` directory from `dist/` (#5739)

<<<<<<< HEAD
## [Unreleased]

### Removed

-   Moved the errors' classes from `web3-eth/src/errors.ts` to `web3-errors/src/errors/transaction_errors.ts` (#5462)
-   `tsc` compiled files moved to `lib/` directory from `dist/` (#5739)

### Fixed

-   Fix `getBlock` returning empty transactions object on `hydrated` true (#5556)
=======
## [4.0.1-alpha.5]

### Changed

-   web3.js dependencies (#5757)

### Fixed

-   Enable transaction with local wallet index in the `to` field (#5731)

## [Unreleased]
>>>>>>> 498f0776
<|MERGE_RESOLUTION|>--- conflicted
+++ resolved
@@ -79,18 +79,6 @@
 
 -   `tsc` compiled files moved to `lib/` directory from `dist/` (#5739)
 
-<<<<<<< HEAD
-## [Unreleased]
-
-### Removed
-
--   Moved the errors' classes from `web3-eth/src/errors.ts` to `web3-errors/src/errors/transaction_errors.ts` (#5462)
--   `tsc` compiled files moved to `lib/` directory from `dist/` (#5739)
-
-### Fixed
-
--   Fix `getBlock` returning empty transactions object on `hydrated` true (#5556)
-=======
 ## [4.0.1-alpha.5]
 
 ### Changed
@@ -102,4 +90,12 @@
 -   Enable transaction with local wallet index in the `to` field (#5731)
 
 ## [Unreleased]
->>>>>>> 498f0776
+
+### Removed
+
+-   Moved the errors' classes from `web3-eth/src/errors.ts` to `web3-errors/src/errors/transaction_errors.ts` (#5462)
+-   `tsc` compiled files moved to `lib/` directory from `dist/` (#5739)
+
+### Fixed
+
+-   Fix `getBlock` returning empty transactions object on `hydrated` true (#5556)