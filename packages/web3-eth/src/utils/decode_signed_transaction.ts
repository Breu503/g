--- conflicted
+++ resolved
@@ -14,10 +14,6 @@
 You should have received a copy of the GNU Lesser General Public License
 along with web3.js.  If not, see <http://www.gnu.org/licenses/>.
 */
-<<<<<<< HEAD
-=======
-import defaultImport, * as fullImport from '@ethereumjs/tx';
->>>>>>> 05ab281c
 import { HexStringBytes, SignedTransactionInfoAPI, TransactionSignedAPI } from 'web3-types';
 import { bytesToHex, DataFormat, format, hexToBytes, keccak256 } from 'web3-utils';
 import { TransactionFactory } from 'web3-eth-accounts';
