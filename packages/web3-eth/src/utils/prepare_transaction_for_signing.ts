﻿/*
This file is part of web3.js.

web3.js is free software: you can redistribute it and/or modify
it under the terms of the GNU Lesser General Public License as published by
the Free Software Foundation, either version 3 of the License, or
(at your option) any later version.

web3.js is distributed in the hope that it will be useful,
but WITHOUT ANY WARRANTY; without even the implied warranty of
MERCHANTABILITY or FITNESS FOR A PARTICULAR PURPOSE.  See the
GNU Lesser General Public License for more details.

You should have received a copy of the GNU Lesser General Public License
along with web3.js.  If not, see <http://www.gnu.org/licenses/>.
*/

<<<<<<< HEAD
=======
import Common from '@ethereumjs/common';
import defaultImport, * as fullImport from '@ethereumjs/tx';
import { TxOptions } from '@ethereumjs/tx';
>>>>>>> 05ab281c
import {
	EthExecutionAPI,
	HexString,
	PopulatedUnsignedEip1559Transaction,
	PopulatedUnsignedEip2930Transaction,
	PopulatedUnsignedTransaction,
	Transaction,
	ValidChains,
} from 'web3-types';
import { Web3Context } from 'web3-core';
import { FormatType, ETH_DATA_FORMAT, toNumber } from 'web3-utils';
import { TransactionFactory, TxOptions, Common } from 'web3-eth-accounts';
import { isNullish } from 'web3-validator';
import { validateTransactionForSigning } from '../validation';
import { formatTransaction } from './format_transaction';
import { transactionBuilder } from './transaction_builder';

const { TransactionFactory } = defaultImport || fullImport;

const getEthereumjsTxDataFromTransaction = (
	transaction: FormatType<PopulatedUnsignedTransaction, typeof ETH_DATA_FORMAT>,
) => ({
	nonce: transaction.nonce,
	gasPrice: transaction.gasPrice,
	gasLimit: transaction.gasLimit ?? transaction.gas,
	to: transaction.to,
	value: transaction.value,
	data: transaction.input,
	type: transaction.type,
	chainId: transaction.chainId,
	accessList: (
		transaction as FormatType<PopulatedUnsignedEip2930Transaction, typeof ETH_DATA_FORMAT>
	).accessList,
	maxPriorityFeePerGas: (
		transaction as FormatType<PopulatedUnsignedEip1559Transaction, typeof ETH_DATA_FORMAT>
	).maxPriorityFeePerGas,
	maxFeePerGas: (
		transaction as FormatType<PopulatedUnsignedEip1559Transaction, typeof ETH_DATA_FORMAT>
	).maxFeePerGas,
});

const getEthereumjsTransactionOptions = (
	transaction: FormatType<PopulatedUnsignedTransaction, typeof ETH_DATA_FORMAT>,
	web3Context: Web3Context<EthExecutionAPI>,
) => {
	const hasTransactionSigningOptions =
		(!isNullish(transaction.chain) && !isNullish(transaction.hardfork)) ||
		!isNullish(transaction.common);

	let common;
	if (!hasTransactionSigningOptions) {
		// if defaultcommon is specified, use that.
		if (web3Context.defaultCommon) {
			common = web3Context.defaultCommon;

			if (isNullish(common.hardfork))
				common.hardfork = transaction.hardfork ?? web3Context.defaultHardfork;
			if (isNullish(common.baseChain))
				common.baseChain = web3Context.defaultChain as ValidChains;
		} else {
			common = Common.custom(
				{
					name: 'custom-network',
					chainId: toNumber(transaction.chainId) as number,
					networkId: !isNullish(transaction.networkId)
						? (toNumber(transaction.networkId) as number)
						: undefined,
					defaultHardfork: transaction.hardfork ?? web3Context.defaultHardfork,
				},
				{
					baseChain: web3Context.defaultChain,
				},
			);
		}
	} else if (transaction.common)
		common = Common.custom(
			{
				name: transaction.common.customChain.name ?? 'custom-network',
				chainId: toNumber(transaction.common.customChain.chainId) as number,
				networkId: toNumber(transaction.common.customChain.networkId) as number,
				defaultHardfork: transaction.common.hardfork ?? web3Context.defaultHardfork,
			},
			{
				baseChain: transaction.common.baseChain ?? web3Context.defaultChain,
			},
		);

	return { common } as TxOptions;
};

export const prepareTransactionForSigning = async (
	transaction: Transaction,
	web3Context: Web3Context<EthExecutionAPI>,
	privateKey?: HexString | Buffer,
) => {
	const populatedTransaction = (await transactionBuilder({
		transaction,
		web3Context,
		privateKey,
	})) as unknown as PopulatedUnsignedTransaction;

	const formattedTransaction = formatTransaction(
		populatedTransaction,
		ETH_DATA_FORMAT,
	) as unknown as FormatType<PopulatedUnsignedTransaction, typeof ETH_DATA_FORMAT>;

	validateTransactionForSigning(
		formattedTransaction as unknown as FormatType<Transaction, typeof ETH_DATA_FORMAT>,
	);

	return TransactionFactory.fromTxData(
		getEthereumjsTxDataFromTransaction(formattedTransaction),
		getEthereumjsTransactionOptions(formattedTransaction, web3Context),
	);
};<|MERGE_RESOLUTION|>--- conflicted
+++ resolved
@@ -15,12 +15,6 @@
 along with web3.js.  If not, see <http://www.gnu.org/licenses/>.
 */
 
-<<<<<<< HEAD
-=======
-import Common from '@ethereumjs/common';
-import defaultImport, * as fullImport from '@ethereumjs/tx';
-import { TxOptions } from '@ethereumjs/tx';
->>>>>>> 05ab281c
 import {
 	EthExecutionAPI,
 	HexString,
