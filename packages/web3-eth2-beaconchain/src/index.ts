import { ETH2Core, BaseAPISchema, ETH2BaseOpts } from 'web3-eth2-core'
import { DefaultSchema } from './schema'

<<<<<<< HEAD
import { ETH2BeaconChain as IETH2BeaconChain, BlockExplorerApi as IBlockExplorerApi } from '../types/index'
import { BlockExplorerApi } from './blockExplorerApi'
=======
import { ETH2BeaconChain as IETH2BeaconChain } from '../types'
>>>>>>> ef342cc4

// @ts-ignore - ETH2BeaconChain incorrectly implements interface IETH2BeaconChain
// because methods are added during runtime
export class ETH2BeaconChain extends ETH2Core implements IETH2BeaconChain {
    // @ts-ignore Typescript isn't aware that class methods are added during execution
    blockExplorerApi: IBlockExplorerApi | undefined

    constructor(
        provider: string,
        schema: BaseAPISchema = DefaultSchema,
        opts: ETH2BaseOpts = { protectProvider: true }) {
        super(provider, schema, opts)
    }

    addBlockExplorerApi() {
        // @ts-ignore Typescript isn't aware that class methods are added during execution
        this.blockExplorerApi = new BlockExplorerApi()
    }
}<|MERGE_RESOLUTION|>--- conflicted
+++ resolved
@@ -1,12 +1,8 @@
 import { ETH2Core, BaseAPISchema, ETH2BaseOpts } from 'web3-eth2-core'
 import { DefaultSchema } from './schema'
 
-<<<<<<< HEAD
-import { ETH2BeaconChain as IETH2BeaconChain, BlockExplorerApi as IBlockExplorerApi } from '../types/index'
+import { ETH2BeaconChain as IETH2BeaconChain, BlockExplorerApi as IBlockExplorerApi } from '../types'
 import { BlockExplorerApi } from './blockExplorerApi'
-=======
-import { ETH2BeaconChain as IETH2BeaconChain } from '../types'
->>>>>>> ef342cc4
 
 // @ts-ignore - ETH2BeaconChain incorrectly implements interface IETH2BeaconChain
 // because methods are added during runtime
