# Changelog

All notable changes to this project will be documented in this file.

The format is based on [Keep a Changelog](https://keepachangelog.com/en/1.0.0/),
and this project adheres to [Semantic Versioning](https://semver.org/spec/v2.0.0.html).

<!-- EXAMPLE

## [1.0.0]

### Added

- I've added feature XY (#1000)

### Changed

- I've cleaned up XY (#1000)

### Deprecated

- I've deprecated XY (#1000)

### Removed

- I've removed XY (#1000)

### Fixed

- I've fixed XY (#1000)

### Security

- I've improved the security in XY (#1000)

-->

## [4.0.1-alpha.1]

### Added

-   `web3-rpc-methods` dependency (#5441)

### Changed

-   `Web3NetAPI` is now imported from `web3-types` instead of `web3_net_api.ts` (#5441)
-   Replace the imported methods from `rpc_methods.ts` with `netRpcMethods` imports from `web3-rpc-methods` (#5441)

### Removed

-   `rpcMethods` export, these methods are now exported via `web3-rpc-methods` as `netRpcMethods` (#5441)
-   `Web3NetAPI` export, now exported via `web3-types` as `Web3NetAPI` (#5441)

## [4.0.1-alpha.2]

### Changed

-   Updated Web3.js dependencies (#5664)

## [4.0.1-alpha.3]

### Changed

-   Updated dependencies (#5725)

## [4.0.1-alpha.4]

### Changed

-   `tsc` compiled files moved to `lib/` directory from `dist/` (#5739)

<<<<<<< HEAD
## [Unreleased]

### Removed

-   Moved the errors' classes from `web3-eth/src/errors.ts` to `web3-errors/src/errors/transaction_errors.ts` (#5462)
=======
## [4.0.1-alpha.5]

### Changed

-   web3.js dependencies (#5757)

## [Unreleased]
>>>>>>> 498f0776
<|MERGE_RESOLUTION|>--- conflicted
+++ resolved
@@ -69,13 +69,6 @@
 
 -   `tsc` compiled files moved to `lib/` directory from `dist/` (#5739)
 
-<<<<<<< HEAD
-## [Unreleased]
-
-### Removed
-
--   Moved the errors' classes from `web3-eth/src/errors.ts` to `web3-errors/src/errors/transaction_errors.ts` (#5462)
-=======
 ## [4.0.1-alpha.5]
 
 ### Changed
@@ -83,4 +76,7 @@
 -   web3.js dependencies (#5757)
 
 ## [Unreleased]
->>>>>>> 498f0776
+
+### Removed
+
+-   Moved the errors' classes from `web3-eth/src/errors.ts` to `web3-errors/src/errors/transaction_errors.ts` (#5462)