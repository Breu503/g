import {
	EthExecutionAPI,
	Web3APIPayload,
	JsonRpcResponse,
	JsonRpcResponseWithResult,
} from 'web3-common';
import HttpProvider from '../../src/index';
<<<<<<< HEAD
import { getSystemTestAccounts, getSystemTestProvider, describeIf } from '../fixtures/test_utils';
=======
// eslint-disable-next-line
import { accounts, clientUrl } from '../../../../.github/test.config';
>>>>>>> 70679bc9

describeIf(getSystemTestProvider().startsWith('http'))('HttpProvider - implemented methods', () => {
	let httpProvider: HttpProvider;
	let jsonRpcPayload: Web3APIPayload<EthExecutionAPI, 'eth_getBalance'>;

<<<<<<< HEAD
	beforeAll(() => {
		httpProvider = new HttpProvider(getSystemTestProvider());
=======
	beforeAll(async () => {
		httpProvider = new HttpProvider(clientUrl);
>>>>>>> 70679bc9
		jsonRpcPayload = {
			jsonrpc: '2.0',
			id: 42,
			method: 'eth_getBalance',
			params: [getSystemTestAccounts()[0], 'latest'],
		} as Web3APIPayload<EthExecutionAPI, 'eth_getBalance'>;
	});

	describe('httpProvider.request', () => {
		it('should return expected response', async () => {
			const response: JsonRpcResponse = await httpProvider.request(jsonRpcPayload);
<<<<<<< HEAD

			expect((response as JsonRpcResponseWithResult).result).toBeDefined();
=======
			expect(Number((response as JsonRpcResponseWithResult).id)).toBeGreaterThan(0);
>>>>>>> 70679bc9
		});
	});
});<|MERGE_RESOLUTION|>--- conflicted
+++ resolved
@@ -5,24 +5,14 @@
 	JsonRpcResponseWithResult,
 } from 'web3-common';
 import HttpProvider from '../../src/index';
-<<<<<<< HEAD
 import { getSystemTestAccounts, getSystemTestProvider, describeIf } from '../fixtures/test_utils';
-=======
-// eslint-disable-next-line
-import { accounts, clientUrl } from '../../../../.github/test.config';
->>>>>>> 70679bc9
 
 describeIf(getSystemTestProvider().startsWith('http'))('HttpProvider - implemented methods', () => {
 	let httpProvider: HttpProvider;
 	let jsonRpcPayload: Web3APIPayload<EthExecutionAPI, 'eth_getBalance'>;
 
-<<<<<<< HEAD
 	beforeAll(() => {
 		httpProvider = new HttpProvider(getSystemTestProvider());
-=======
-	beforeAll(async () => {
-		httpProvider = new HttpProvider(clientUrl);
->>>>>>> 70679bc9
 		jsonRpcPayload = {
 			jsonrpc: '2.0',
 			id: 42,
@@ -34,12 +24,7 @@
 	describe('httpProvider.request', () => {
 		it('should return expected response', async () => {
 			const response: JsonRpcResponse = await httpProvider.request(jsonRpcPayload);
-<<<<<<< HEAD
-
-			expect((response as JsonRpcResponseWithResult).result).toBeDefined();
-=======
 			expect(Number((response as JsonRpcResponseWithResult).id)).toBeGreaterThan(0);
->>>>>>> 70679bc9
 		});
 	});
 });