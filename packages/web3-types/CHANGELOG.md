--- conflicted
+++ resolved
@@ -51,14 +51,10 @@
 
 ### Added
 
-<<<<<<< HEAD
--   These types were moved from `web3-eth-accounts` to `web3-types` package: Cipher, CipherOptions, ScryptParams, PBKDF2SHA256Params, KeyStore (#5581 )
-=======
 -   These types were moved from `web3-eth-accounts` to `web3-types` package: Cipher, CipherOptions, ScryptParams, PBKDF2SHA256Params, KeyStore (#5581 )
 
 ### Fixed
 
 -   Make the `request` method of `EIP1193Provider` class, compatible with EIP 1193 (#5591)
 
-## [Unreleased]
->>>>>>> 6c166b9f
+## [Unreleased]