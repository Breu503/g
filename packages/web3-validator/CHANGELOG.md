# Changelog

All notable changes to this project will be documented in this file.

The format is based on [Keep a Changelog](https://keepachangelog.com/en/1.0.0/),
and this project adheres to [Semantic Versioning](https://semver.org/spec/v2.0.0.html).

<!-- EXAMPLE

## [1.0.0]

### Added

- I've added feature XY (#1000)

### Changed

- I've cleaned up XY (#1000)

### Deprecated

- I've deprecated XY (#1000)

### Removed

- I've removed XY (#1000)

### Fixed

- I've fixed XY (#1000)

### Security

- I've improved the security in XY (#1000)

-->

## [0.1.1-alpha.1]

### Removed

-   Removed direct function `toJSON()` in `Web3ValidatorError` class as its available via base class (#5435)

<<<<<<< HEAD
## [Unreleased]

### Fixed

-   Fix `isHex`returning `false` for `-123`, fix `isHexStrict` returning `true` for `-0x`, and fix `isHex` returning `true` for empty strings `` (#5373).
=======
## [0.1.1-alpha.2]

### Changed

-   Updated Web3.js dependencies (#5664)

## [Unreleased]
>>>>>>> 09da7b46
<|MERGE_RESOLUTION|>--- conflicted
+++ resolved
@@ -41,13 +41,6 @@
 
 -   Removed direct function `toJSON()` in `Web3ValidatorError` class as its available via base class (#5435)
 
-<<<<<<< HEAD
-## [Unreleased]
-
-### Fixed
-
--   Fix `isHex`returning `false` for `-123`, fix `isHexStrict` returning `true` for `-0x`, and fix `isHex` returning `true` for empty strings `` (#5373).
-=======
 ## [0.1.1-alpha.2]
 
 ### Changed
@@ -55,4 +48,7 @@
 -   Updated Web3.js dependencies (#5664)
 
 ## [Unreleased]
->>>>>>> 09da7b46
+
+### Fixed
+
+-   Fix `isHex`returning `false` for `-123`, fix `isHexStrict` returning `true` for `-0x`, and fix `isHex` returning `true` for empty strings `` (#5373).