/*
This file is part of web3.js.

web3.js is free software: you can redistribute it and/or modify
it under the terms of the GNU Lesser General Public License as published by
the Free Software Foundation, either version 3 of the License, or
(at your option) any later version.

web3.js is distributed in the hope that it will be useful,
but WITHOUT ANY WARRANTY; without even the implied warranty of
MERCHANTABILITY or FITNESS FOR A PARTICULAR PURPOSE.  See the
GNU Lesser General Public License for more details.

You should have received a copy of the GNU Lesser General Public License
along with web3.js.  If not, see <http://www.gnu.org/licenses/>.
*/

const path = require('path');

/**
 * Shared webpack configuration for all packages
 */
function getWebPackConfig(packagePath, filename, library, entry, tsconf) {
	return {
		mode: 'production',
		entry: path.resolve(packagePath, entry),
		output: {
			path: path.resolve(packagePath, 'dist'),
			filename: filename,
			library: library,
			libraryExport: 'default',
			libraryTarget: 'umd',
			globalObject: 'this',
		},

		module: {
			rules: [
				{
					test: /\.ts$/,
					loader: 'ts-loader',
					options: {
						configFile: path.resolve(packagePath, tsconf),
					},
					exclude: ['/node_modules/', '/test/'],
				},
			],
		},
		resolve: {
			extensions: ['.ts', '.js'],
			fallback: {
<<<<<<< HEAD
				child_process: false,
				fs: false,
				net: false,
				path: false,
				os: false,
=======
				stream: require.resolve('readable-stream'),
>>>>>>> ae0b314e
			},
			alias: {
				// To avoid blotting up the `bn.js` library all over the packages
				// use single library instance.
				'bn.js': path.resolve(__dirname, 'node_modules/bn.js'),
			},
		},
		devtool: 'source-map',
		plugins: [],
	};
}

module.exports = {
	getWebPackConfig,
};<|MERGE_RESOLUTION|>--- conflicted
+++ resolved
@@ -47,17 +47,7 @@
 		},
 		resolve: {
 			extensions: ['.ts', '.js'],
-			fallback: {
-<<<<<<< HEAD
-				child_process: false,
-				fs: false,
-				net: false,
-				path: false,
-				os: false,
-=======
-				stream: require.resolve('readable-stream'),
->>>>>>> ae0b314e
-			},
+			fallback: {},
 			alias: {
 				// To avoid blotting up the `bn.js` library all over the packages
 				// use single library instance.
